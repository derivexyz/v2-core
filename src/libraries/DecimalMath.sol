--- conflicted
+++ resolved
@@ -25,27 +25,6 @@
   }
 
   /**
-<<<<<<< HEAD
-   * @dev A unit factor is divided out after the product of x and y is evaluated,
-   * so that product must be less than 2**256.
-   * @return The result of multiplying x and y, interpreting the operands as fixed-point
-   * decimals.
-   */
-  function multiplyDecimal(uint x, uint y) internal pure returns (uint) {
-    /* Divide by UNIT to remove the extra factor introduced by the product. */
-    return (x * y) / UNIT;
-  }
-
-  /**
-   * @dev y is divided after the product of x and the standard precision unit
-   * is evaluated, so the product of x and UNIT must be less than 2**256.
-   * @return The result of safely dividing x and y. The return value is a high
-   * precision decimal.
-   */
-  function divideDecimal(uint x, uint y) internal pure returns (uint) {
-    /* Reintroduce the UNIT factor that will be divided out by y. */
-    return (x * UNIT) / y;
-=======
    * @dev convert amount to 18 decimals
    * @param amount amount in fromDecimals
    * @param fromDecimals original decimals
@@ -71,6 +50,27 @@
     if (18 > toDecimals) return amount / (10 ** (18 - toDecimals));
     // scale up
     return amount * (10 ** (toDecimals - 18));
->>>>>>> 7f9ea073
+  }
+
+  /**
+   * @dev A unit factor is divided out after the product of x and y is evaluated,
+   * so that product must be less than 2**256.
+   * @return The result of multiplying x and y, interpreting the operands as fixed-point
+   * decimals.
+   */
+  function multiplyDecimal(uint x, uint y) internal pure returns (uint) {
+    /* Divide by UNIT to remove the extra factor introduced by the product. */
+    return (x * y) / UNIT;
+  }
+
+  /**
+   * @dev y is divided after the product of x and the standard precision unit
+   * is evaluated, so the product of x and UNIT must be less than 2**256.
+   * @return The result of safely dividing x and y. The return value is a high
+   * precision decimal.
+   */
+  function divideDecimal(uint x, uint y) internal pure returns (uint) {
+    /* Reintroduce the UNIT factor that will be divided out by y. */
+    return (x * UNIT) / y;
   }
 }