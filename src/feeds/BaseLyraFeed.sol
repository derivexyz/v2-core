// SPDX-License-Identifier: BUSL-1.1
pragma solidity ^0.8.18;

import "openzeppelin/utils/cryptography/EIP712.sol";
import "openzeppelin/utils/cryptography/SignatureChecker.sol";
import "openzeppelin/access/Ownable2Step.sol";

import "lyra-utils/math/FixedPointMathLib.sol";

// interfaces
import {IDataReceiver} from "../interfaces/IDataReceiver.sol";
import {IVolFeed} from "../interfaces/IVolFeed.sol";
import {IBaseLyraFeed} from "../interfaces/IBaseLyraFeed.sol";

/**
 * @title BaseLyraFeed
 * @author Lyra
 * @dev Base contract for feeds that use multiple signers and signed messages to update their own data types.
 * @dev We inherit ERC712 for easy signature verification, but the TypeHash and object is not ERC712 compliant.
 */
abstract contract BaseLyraFeed is EIP712, Ownable2Step, IDataReceiver, IBaseLyraFeed {
  bytes32 public constant FEED_DATA_TYPEHASH = keccak256("FeedData(bytes data,uint256 deadline,uint64 timestamp)");

  ////////////////////////
  //     Variables      //
  ////////////////////////

  ///@dev mapping of address to whether they are whitelisted signers
  mapping(address => bool) public isSigner;

  ///@dev number of signers required to submit data
  uint8 public requiredSigners = 1;

  uint64 public heartbeat;

  ////////////////////////
  //    Constructor     //
  ////////////////////////

<<<<<<< HEAD
  constructor(string memory name, string memory version) Ownable(msg.sender) EIP712(name, version) {}
=======
  constructor(string memory name, string memory version) EIP712(name, version) Ownable(msg.sender) {}
>>>>>>> 12cb35a5

  ////////////////////////
  // Owner Only Actions //
  ////////////////////////

  function addSigner(address signer, bool isWhitelisted) external onlyOwner {
    isSigner[signer] = isWhitelisted;
    emit SignerUpdated(signer, isWhitelisted);
  }

  function setRequiredSigners(uint8 newRequiredSigners) external onlyOwner {
    if (newRequiredSigners == 0) revert BLF_InvalidRequiredSigners();
    requiredSigners = newRequiredSigners;

    emit RequiredSignersUpdated(newRequiredSigners);
  }

  function setHeartbeat(uint64 newHeartbeat) external onlyOwner {
    heartbeat = newHeartbeat;
  }

  ////////////////////////
  //  Public Functions  //
  ////////////////////////

  /**
   * @dev get domain separator for signing
   */
  function domainSeparator() external view returns (bytes32) {
    return _domainSeparatorV4();
  }

  ////////////////////////
  //  Helper Functions  //
  ////////////////////////
  function _checkNotStale(uint64 timestamp) internal view {
    if (timestamp + heartbeat < block.timestamp) {
      revert BLF_DataTooOld();
    }
  }

  /**
   * @dev parse data into FeedDa and verify signature, deadline and signed timestamp
   */
  function _parseAndVerifyFeedData(bytes memory data) internal view returns (FeedData memory feedData) {
    feedData = abi.decode(data, (FeedData));
    bytes32 hashedData = hashFeedData(feedData);
    // check the signature is from the signer is valid
    uint numOfSigners = feedData.signers.length;
    if (numOfSigners < requiredSigners) revert BLF_NotEnoughSigners();
    if (numOfSigners != feedData.signatures.length) revert BLF_SignatureSignersLengthMismatch();

    // verify all signatures
    for (uint i = 0; i < numOfSigners; i++) {
      // check that the signer has not signed before
      for (uint j = 0; j < i; j++) {
        if (feedData.signers[i] == feedData.signers[j]) {
          revert BLF_DuplicatedSigner();
        }
      }

      if (
        !SignatureChecker.isValidSignatureNow(feedData.signers[i], _hashTypedDataV4(hashedData), feedData.signatures[i])
      ) {
        revert BLF_InvalidSignature();
      }

      // check that it is a valid signer
      if (!isSigner[feedData.signers[i]]) {
        revert BLF_InvalidSigner();
      }
    }

    // check the deadline
    if (feedData.deadline < block.timestamp) {
      revert BLF_DataExpired();
    }

    // signed timestamp cannot be in the future
    if (feedData.timestamp > block.timestamp) {
      revert BLF_InvalidTimestamp();
    }
  }

  function hashFeedData(FeedData memory feedData) public pure returns (bytes32) {
    return keccak256(abi.encode(FEED_DATA_TYPEHASH, keccak256(feedData.data), feedData.deadline, feedData.timestamp));
  }
}<|MERGE_RESOLUTION|>--- conflicted
+++ resolved
@@ -37,11 +37,7 @@
   //    Constructor     //
   ////////////////////////
 
-<<<<<<< HEAD
-  constructor(string memory name, string memory version) Ownable(msg.sender) EIP712(name, version) {}
-=======
   constructor(string memory name, string memory version) EIP712(name, version) Ownable(msg.sender) {}
->>>>>>> 12cb35a5
 
   ////////////////////////
   // Owner Only Actions //
