// SPDX-License-Identifier: UNLICENSED
pragma solidity ^0.8.13;

import "openzeppelin-contracts/contracts/token/ERC721/ERC721.sol";
import "openzeppelin-contracts/contracts/utils/math/SafeCast.sol";
import "./interfaces/IAsset.sol";
import "./interfaces/IManager.sol";
import "./Allowances.sol";
import "./libraries/ArrayLib.sol";
import "./libraries/AssetDeltaLib.sol";

/**
 * @title Account
 * @author Lyra
 * @notice Base layer that manages:
 *         1. balances for each (account, asset, subId)
 *         2. routing of manager, asset, allowance hooks / checks during any balance adjustment event
 *         3. account creation / manager assignment
 */
contract Account is Allowances, ERC721, AccountStructs {
  using SafeCast for int;
  using SafeCast for uint;
  using AssetDeltaLib for AssetDeltaArrayCache;

  ///////////////
  // Variables //
  ///////////////

  /// @dev account id (ERC721 id) for the next account being created
  uint public nextId = 0;

  /// @dev accountId to manager
  mapping(uint => IManager) public manager;

  /// @dev accountId => asset => subId => BalanceAndOrder struct
  mapping(uint => mapping(IAsset => mapping(uint => BalanceAndOrder))) public balanceAndOrder;

  /// @dev accountId to non-zero assets array
  mapping(uint => HeldAsset[]) public heldAssets;

  ////////////
  // Events //
  ////////////

  /// @dev Emitted account created or split
  event AccountCreated(address indexed owner, uint indexed accountId, address indexed manager);

  /// @dev Emitted when account manager is updated
  event AccountManagerChanged(uint indexed accountId, address indexed oldManager, address indexed newManager);

  /// @dev Emitted during any balance change event.
  event BalanceAdjusted(
    uint indexed accountId,
    address indexed manager,
    HeldAsset indexed assetAndSubId,
    int delta,
    int preBalance,
    int postBalance
  );

  ///////////////
  // Modifiers //
  ///////////////

  modifier onlyOwnerOrManagerOrERC721Approved(address sender, uint accountId) {
    if (!_isApprovedOrOwner(sender, accountId)) {
      revert AC_NotOwnerOrERC721Approved(
        sender, accountId, ownerOf(accountId), manager[accountId], getApproved(accountId)
      );
    }
    _;
  }

  modifier onlyManager(uint accountId) {
    address accountManager = address(manager[accountId]);
    if (msg.sender != accountManager) revert AC_OnlyManager();
    _;
  }

  modifier onlyAsset(IAsset asset) {
    if (msg.sender != address(asset)) revert AC_OnlyAsset();
    _;
  }

  ////////////////////////
  //    Constructor     //
  ////////////////////////

  constructor(string memory name_, string memory symbol_) ERC721(name_, symbol_) {}

  ////////////////////////
  // Account Management //
  ////////////////////////

  /**
   * @notice Creates account with new accountId
   * @param owner new account owner
   * @param _manager IManager of new account
   * @return newId ID of new account
   */
  function createAccount(address owner, IManager _manager) external returns (uint newId) {
    return _createAccount(owner, _manager);
  }

  /**
   * @notice Creates account and gives spender full allowance
   * @dev   @note: can be used to create and account for another user and simultaneously give allowance to oneself
   * @param owner new account owner
   * @param spender give address ERC721 approval
   * @param _manager IManager of new account
   * @return newId ID of new account
   */
  function createAccountWithApproval(address owner, address spender, IManager _manager) external returns (uint newId) {
    newId = _createAccount(owner, _manager);
    _approve(spender, newId);
  }

  /**
   * @dev create an account for a user, assign manager and emit event
   * @param owner new account owner
   * @param _manager IManager of new account
   * @return newId ID of new account
   */
  function _createAccount(address owner, IManager _manager) internal returns (uint newId) {
    newId = ++nextId;
    manager[newId] = _manager;
    _mint(owner, newId);
    emit AccountCreated(owner, newId, address(_manager));
  }

  /**
   * @notice Assigns new manager to account. No balances are adjusted.
   *         msg.sender must be ERC721 approved or owner
   * @param accountId ID of account
   * @param newManager new IManager
   * @param newManagerData data to be passed to manager._managerHook
   */
  function changeManager(uint accountId, IManager newManager, bytes memory newManagerData)
    external
    onlyOwnerOrManagerOrERC721Approved(msg.sender, accountId)
  {
    IManager oldManager = manager[accountId];
    if (oldManager == newManager) {
      revert AC_CannotChangeToSameManager(msg.sender, accountId);
    }
    oldManager.handleManagerChange(accountId, newManager);

    /* get unique assets to only call to asset once */
    (address[] memory uniqueAssets, uint uniqueLength) = _getUniqueAssets(heldAssets[accountId]);

    for (uint i; i < uniqueLength; ++i) {
      IAsset(uniqueAssets[i]).handleManagerChange(accountId, newManager);
    }

    manager[accountId] = newManager;

    // trigger the manager hook on the new manager. Same as post-transfer checks
    AssetDelta[] memory deltas = new AssetDelta[](0);
    _managerHook(accountId, msg.sender, deltas, newManagerData);

    emit AccountManagerChanged(accountId, address(oldManager), address(newManager));
  }

  ////////////////
  // Allowances //
  ////////////////

  /**
   * @notice Sets bidirectional allowances for all subIds of an asset.
   *         During a balance adjustment, if msg.sender not ERC721 approved or owner,
   *         asset allowance + subId allowance must be >= amount
   * @param accountId ID of account
   * @param delegate address to assign allowance to
   * @param allowances positive and negative amounts for each asset
   */
  function setAssetAllowances(uint accountId, address delegate, AssetAllowance[] memory allowances)
    external
    onlyOwnerOrManagerOrERC721Approved(msg.sender, accountId)
  {
    _setAssetAllowances(accountId, ownerOf(accountId), delegate, allowances);
  }

  /**
   * @notice Sets bidirectional allowances for a specific subId.
   *         During a balance adjustment, the subId allowance is decremented first
   * @param accountId ID of account
   * @param delegate address to assign allowance to
   * @param allowances positive and negative amounts for each (asset, subId)
   */
  function setSubIdAllowances(uint accountId, address delegate, SubIdAllowance[] memory allowances)
    external
    onlyOwnerOrManagerOrERC721Approved(msg.sender, accountId)
  {
    address owner = ownerOf(accountId);
    _setSubIdAllowances(accountId, owner, delegate, allowances);
  }

  /////////////////////////
  // Balance Adjustments //
  /////////////////////////

  /**
   * @notice Transfer an amount from one account to another for a specific (asset, subId)
   * @param assetTransfer (fromAcc, toAcc, asset, subId, amount)
   * @param managerData data passed to managers of both accounts
   */
  function submitTransfer(AssetTransfer memory assetTransfer, bytes memory managerData) external {
    (int fromDelta, int toDelta) = _transferAsset(assetTransfer);
    _managerHook(
      assetTransfer.fromAcc,
      msg.sender,
      AssetDeltaLib.getDeltasFromSingleAdjustment(assetTransfer.asset, assetTransfer.subId, fromDelta),
      managerData
    );
    _managerHook(
      assetTransfer.toAcc,
      msg.sender,
      AssetDeltaLib.getDeltasFromSingleAdjustment(assetTransfer.asset, assetTransfer.subId, toDelta),
      managerData
    );
  }

  /**
   * @notice Batch several transfers
   *         Gas efficient when modifying the same account several times,
   *         as _managerHook() is only performed once per account
   * @param assetTransfers array of (fromAcc, toAcc, asset, subId, amount)
   * @param managerData data passed to every manager involved in trade
   */
  function submitTransfers(AssetTransfer[] memory assetTransfers, bytes memory managerData) external {
    uint transfersLen = assetTransfers.length;

<<<<<<< HEAD
    if (transfersLen > 100) revert AC_TooManyTransfers();

=======
>>>>>>> 78d16422
    /* Keep track of seen accounts to assess risk once per account */
    uint[] memory seenAccounts = new uint[](transfersLen * 2);

    // seen index => delta[]
    AssetDeltaArrayCache[] memory assetDeltas = new AssetDeltaArrayCache[](transfersLen * 2);

    uint nextSeenId = 0;

    for (uint i; i < transfersLen; ++i) {
      // if from or to account is not seens before, add to seenAccounts in memory
      (uint fromIndex, uint toIndex) = (0, 0);
      (nextSeenId, fromIndex) = ArrayLib.addUniqueToArray(seenAccounts, assetTransfers[i].fromAcc, nextSeenId);
      (nextSeenId, toIndex) = ArrayLib.addUniqueToArray(seenAccounts, assetTransfers[i].toAcc, nextSeenId);

      (int fromDelta, int toDelta) = _transferAsset(assetTransfers[i]);

      // update assetDeltas[from] directly.
      assetDeltas[fromIndex].addToAssetDeltaArray(
        AssetDelta({asset: assetTransfers[i].asset, subId: uint96(assetTransfers[i].subId), delta: fromDelta})
      );

      // update assetDeltas[to] directly.
      assetDeltas[toIndex].addToAssetDeltaArray(
        AssetDelta({asset: assetTransfers[i].asset, subId: uint96(assetTransfers[i].subId), delta: toDelta})
      );
    }
    for (uint i; i < nextSeenId; i++) {
      AccountStructs.AssetDelta[] memory nonEmptyDeltas = AssetDeltaLib.getDeltasFromArrayCache(assetDeltas[i]);
      _managerHook(seenAccounts[i], msg.sender, nonEmptyDeltas, managerData);
    }
  }

  /**
   * @notice Transfer an amount from one account to another for a specific (asset, subId)
   * @dev    update the allowance and balanceAndOrder storage
   * @param assetTransfer (fromAcc, toAcc, asset, subId, amount)
   */
  function _transferAsset(AssetTransfer memory assetTransfer) internal returns (int fromDelta, int toDelta) {
    if (assetTransfer.fromAcc == assetTransfer.toAcc) {
      revert AC_CannotTransferAssetToOneself(msg.sender, assetTransfer.toAcc);
    }

    AssetAdjustment memory fromAccAdjustment = AssetAdjustment({
      acc: assetTransfer.fromAcc,
      asset: assetTransfer.asset,
      subId: assetTransfer.subId,
      amount: -assetTransfer.amount,
      assetData: assetTransfer.assetData
    });

    AssetAdjustment memory toAccAdjustment = AssetAdjustment({
      acc: assetTransfer.toAcc,
      asset: assetTransfer.asset,
      subId: assetTransfer.subId,
      amount: assetTransfer.amount,
      assetData: assetTransfer.assetData
    });

    // balance is adjusted based on asset hook
    (, int fromDelta_, bool fromAdjustmentNeedAllowance) = _adjustBalance(fromAccAdjustment, true);
    (, int toDelta_, bool toAdjustmentNeedAllowance) = _adjustBalance(toAccAdjustment, true);

    // if it's not ERC721 approved: spend allowances
    if (fromAdjustmentNeedAllowance && !_isApprovedOrOwner(msg.sender, fromAccAdjustment.acc)) {
      _spendAllowance(fromAccAdjustment, ownerOf(fromAccAdjustment.acc), msg.sender);
    }
    if (toAdjustmentNeedAllowance && !_isApprovedOrOwner(msg.sender, toAccAdjustment.acc)) {
      _spendAllowance(toAccAdjustment, ownerOf(toAccAdjustment.acc), msg.sender);
    }

    return (fromDelta_, toDelta_);
  }

  /**
   * @notice Assymetric balance adjustment reserved for managers
   *         Must still pass both _assetHook()
   * @param adjustment assymetric adjustment of amount for (asset, subId)
   */
  function managerAdjustment(AssetAdjustment memory adjustment)
    external
    onlyManager(adjustment.acc)
    returns (int postAdjustmentBalance)
  {
    // balance is adjusted based on asset hook
    (postAdjustmentBalance,,) = _adjustBalance(adjustment, true);
  }

  /**
   * @notice Asymmetric balance adjustment reserved for assets
   *         Must still pass both _managerHook()
   * @param adjustment asymmetric adjustment of amount for (asset, subId)
   * @param triggerAssetHook true if the adjustment need to be routed to Asset's custom hook
   * @param managerData data passed to manager of account
   */
  function assetAdjustment(AssetAdjustment memory adjustment, bool triggerAssetHook, bytes memory managerData)
    external
    onlyAsset(adjustment.asset)
    returns (int postAdjustmentBalance)
  {
    // balance adjustment is routed through asset if triggerAssetHook == true
    int delta;
    (postAdjustmentBalance, delta,) = _adjustBalance(adjustment, triggerAssetHook);
    _managerHook(
      adjustment.acc,
      msg.sender,
      AssetDeltaLib.getDeltasFromSingleAdjustment(adjustment.asset, adjustment.subId, delta),
      managerData
    );
  }

  /**
   * @dev the order field is never set back to 0 to safe on gas
   *      ensure balance != 0 when using the BalandAnceOrder.order field
   * @return postBalance the final balance after adjustment
   * @return delta exact amount updated during the adjustment
   * @return needAllowance whether this adjustment needs allowance
   */
  function _adjustBalance(AssetAdjustment memory adjustment, bool triggerHook)
    internal
    returns (int postBalance, int delta, bool needAllowance)
  {
    BalanceAndOrder storage userBalanceAndOrder = balanceAndOrder[adjustment.acc][adjustment.asset][adjustment.subId];
    int preBalance = int(userBalanceAndOrder.balance);

    // allow asset to modify final balance in special cases
    if (triggerHook) {
      (postBalance, needAllowance) = _assetHook(adjustment, preBalance, msg.sender);
      delta = postBalance - preBalance;
    } else {
      postBalance = preBalance + adjustment.amount;
      delta = adjustment.amount;
      // needAllowance id default to: only need allowance if substracting from account
      needAllowance = adjustment.amount < 0;
    }

    /* for gas efficiency, order unchanged when asset removed */
    userBalanceAndOrder.balance = postBalance.toInt240();
    if (preBalance != 0 && postBalance == 0) {
      _removeHeldAsset(adjustment.acc, userBalanceAndOrder.order);
    } else if (preBalance == 0 && postBalance != 0) {
      userBalanceAndOrder.order = _addHeldAsset(adjustment.acc, adjustment.asset, adjustment.subId);
    }

    emit BalanceAdjusted(
      adjustment.acc,
      address(manager[adjustment.acc]),
      HeldAsset({asset: adjustment.asset, subId: uint96(adjustment.subId)}),
      delta,
      preBalance,
      postBalance
      );
  }

  ////////////////////////////
  // Checks and Permissions //
  ////////////////////////////

  /**
   * @notice Hook that calls the manager once per account during:
   *         1. Transfers
   *         2. Assymetric balance adjustments from Assets
   *
   * @param accountId ID of account being checked
   * @param caller address of msg.sender initiating balance adjustment
   * @param managerData open ended data passed to manager
   */
  function _managerHook(uint accountId, address caller, AssetDelta[] memory deltas, bytes memory managerData) internal {
    manager[accountId].handleAdjustment(accountId, caller, deltas, managerData);
  }

  /**
   * @notice Hook that calls the asset during:
   *         1. Transfers
   *         2. Assymetric balance adjustments from Managers or Asset
   * @dev as hook is called for every asset transfer (unlike _managerHook())
   *      care must be given to reduce gas usage
   * @param adjustment all details related to balance adjustment
   * @param preBalance balance before adjustment
   * @param caller address of msg.sender initiating balance adjustment
   * @return finalBalance the amount should be written as final balance
   * @return needAllowance true if this adjustment needs to consume adjustment
   */
  function _assetHook(AssetAdjustment memory adjustment, int preBalance, address caller)
    internal
    returns (int finalBalance, bool needAllowance)
  {
    return adjustment.asset.handleAdjustment(adjustment, preBalance, manager[adjustment.acc], caller);
  }

  //////////
  // Util //
  //////////

  /**
   * @notice Called when the account does not already hold the (asset, subId)
   * @dev Useful for managers to check the risk of the whole account
   * @param accountId account id
   * @param asset asset contract
   * @param subId subId of asset
   * @return newOrder order that can be used to access this entry in heldAsset array
   */
  function _addHeldAsset(uint accountId, IAsset asset, uint subId) internal returns (uint16 newOrder) {
    heldAssets[accountId].push(HeldAsset({asset: asset, subId: subId.toUint96()}));
    newOrder = (heldAssets[accountId].length - 1).toUint16();
  }

  /**
   * @notice Called when the balance of a (asset, subId) returns to zero
   * @dev order used to gas efficiently remove assets from large accounts
   *      1. removes ~200k gas overhead for a 100 position portfolio
   *      2. for expiration with strikes, reduces gas overheada by ~150k
   */
  function _removeHeldAsset(uint accountId, uint16 order) internal {
    /* swap order value if middle asset removed */
    uint heldAssetLen = heldAssets[accountId].length;

    // if the entry is not the last one: move the last asset to index #order
    if (order != heldAssetLen - 1) {
      HeldAsset memory assetToMove = heldAssets[accountId][heldAssetLen - 1];
      heldAssets[accountId][order] = assetToMove;

      // update the "order" field of the moved asset for an account
      balanceAndOrder[accountId][assetToMove.asset][uint(assetToMove.subId)].order = order;
    }

    heldAssets[accountId].pop(); // 200 gas
  }

  /**
   * @dev get unique assets from heldAssets.
   *      heldAssets can hold multiple entries with same asset but different subId
   * @return uniqueAssets list of address
   * @return length max index of returned address that is non-zero
   */
  function _getUniqueAssets(HeldAsset[] memory assets)
    internal
    pure
    returns (address[] memory uniqueAssets, uint length)
  {
    uniqueAssets = new address[](assets.length);

    for (uint i; i < assets.length; ++i) {
      length = ArrayLib.addUniqueToArray(uniqueAssets, address(assets[i].asset), length);
    }
  }

  //////////
  // View //
  //////////

  /**
   * @notice Gets an account's balance for an (asset, subId)
   * @param accountId ID of account
   * @param asset IAsset of balance
   * @param subId subId of balance
   */
  function getBalance(uint accountId, IAsset asset, uint subId) external view returns (int balance) {
    BalanceAndOrder memory userBalanceAndOrder = balanceAndOrder[accountId][asset][subId];
    return int(userBalanceAndOrder.balance);
  }

  /**
   * @notice Gets a list of all asset balances of an account
   * @dev can use balanceAndOrder() to get the index of a specific balance
   * @param accountId ID of account
   */
  function getAccountBalances(uint accountId) external view returns (AssetBalance[] memory assetBalances) {
    uint allAssetBalancesLen = heldAssets[accountId].length;
    assetBalances = new AssetBalance[](allAssetBalancesLen);
    for (uint i; i < allAssetBalancesLen; i++) {
      HeldAsset memory heldAsset = heldAssets[accountId][i];
      BalanceAndOrder memory userBalanceAndOrder = balanceAndOrder[accountId][heldAsset.asset][uint(heldAsset.subId)];

      assetBalances[i] =
        AssetBalance({asset: heldAsset.asset, subId: uint(heldAsset.subId), balance: int(userBalanceAndOrder.balance)});
    }
    return assetBalances;
  }

  ////////////
  // Access //
  ////////////

  /**
   * @dev giving managers exclusive rights to transfer account ownerships
   * @dev this function overrides ERC721._isApprovedOrOwner(spender, tokenId);
   *
   */
  function _isApprovedOrOwner(address spender, uint accountId) internal view override returns (bool) {
    if (super._isApprovedOrOwner(spender, accountId)) return true;

    // check if caller is manager
    return address(manager[accountId]) == msg.sender;
  }

  ////////////
  // Errors //
  ////////////

  error AC_OnlyManager();

  error AC_OnlyAsset();

  error AC_TooManyTransfers();

  error AC_NotOwnerOrERC721Approved(address spender, uint accountId, address owner, IManager manager, address approved);

  error AC_CannotTransferAssetToOneself(address caller, uint accountId);

  error AC_CannotChangeToSameManager(address caller, uint accountId);
}<|MERGE_RESOLUTION|>--- conflicted
+++ resolved
@@ -230,11 +230,6 @@
   function submitTransfers(AssetTransfer[] memory assetTransfers, bytes memory managerData) external {
     uint transfersLen = assetTransfers.length;
 
-<<<<<<< HEAD
-    if (transfersLen > 100) revert AC_TooManyTransfers();
-
-=======
->>>>>>> 78d16422
     /* Keep track of seen accounts to assess risk once per account */
     uint[] memory seenAccounts = new uint[](transfersLen * 2);
 
