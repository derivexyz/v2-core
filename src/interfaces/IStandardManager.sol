// SPDX-License-Identifier: UNLICENSED
pragma solidity ^0.8.13;

import {IAsset} from "./IAsset.sol";
import {IPerpAsset} from "./IPerpAsset.sol";
import {IBaseManager} from "./IBaseManager.sol";
import {IOptionAsset} from "./IOptionAsset.sol";

interface IStandardManager is IBaseManager {
  enum AssetType {
    NotSet,
    Option,
    Perpetual,
    Base
  }

  struct AssetDetail {
    bool isWhitelisted;
    AssetType assetType;
    uint marketId;
  }

  /**
   * @dev a standard manager portfolio contains multiple marketHoldings assets, each marketHolding contains multiple derivative type
   */
  struct StandardManagerPortfolio {
    // @dev each marketHolding take care of 1 base asset, for example ETH and BTC.
    MarketHolding[] marketHoldings;
    int cash;
  }

  struct MarketHolding {
    uint marketId;
    /// base position: doesn't contribute to margin, but increase total portfolio mark to market
    uint basePosition;
    /// perp position detail
    IPerpAsset perp;
    int perpPosition;
    /// option position detail
    IOptionAsset option;
    ExpiryHolding[] expiryHoldings;
    // sum of all short positions and abs(perps) for the market.
    // used to increase margin requirement if stable price depegs.
    uint depegPenaltyPos;
  }

  /// @dev contains portfolio struct for single expiry assets
  struct ExpiryHolding {
    /// array of option hold in this expiry
    Option[] options;
    /// expiry timestamp
    uint expiry;
    /// sum of all call positions, used to determine if portfolio max loss is bounded
    int netCalls;
    /// temporary variable to count how many options is used
    uint numOptions;
    /// total short position size. should be positive
    uint totalShortPositions;
  }

  struct Option {
    uint strike;
    int balance;
    bool isCall;
  }

  /// @dev Struct for Perp Margin Requirements
  struct PerpMarginRequirements {
    /// @dev minimum amount of spot required as maintenance margin for each perp position
    uint mmPerpReq;
    /// @dev minimum amount of spot required as initial margin for each perp position
    uint imPerpReq;
  }

  /// @dev Struct for Option Margin Parameters
  struct OptionMarginParams {
    /// @dev Percentage of spot to add to initial margin if option is ITM. Decreases as option becomes more OTM.
    uint maxSpotReq;
    /// @dev Minimum amount of spot price to add as initial margin.
    uint minSpotReq;
    /// @dev Minimum amount of spot price to add as maintenance margin.
    uint mmCallSpotReq;
    /// @dev Minimum amount of spot to add for maintenance margin
    uint mmPutSpotReq;
    /// @dev Minimum amount of mtm to add for maintenance margin for puts
    uint MMPutMtMReq;
    /// @dev Scaler applied to forward by amount if max loss is unbounded, when calculating IM
    uint unpairedIMScale;
    /// @dev Scaler applied to forward by amount if max loss is unbounded, when calculating MM
    uint unpairedMMScale;
    /// @dev Scale the MM for a put as minimum of IM
    uint mmOffsetScale;
  }

  struct DepegParams {
    uint threshold;
    uint depegFactor;
  }

  struct OracleContingencyParams {
    uint perpThreshold;
    uint optionThreshold;
    uint baseThreshold;
    uint OCFactor;
  }

  function assetDetails(IAsset asset) external view returns (AssetDetail memory);

  ///////////////
  //   Errors  //
  ///////////////

  /// @dev Market is not created yet
  error SRM_MarketNotCreated();

  /// @dev One asset cannot be assign to multiple markets
  error SRM_CannotSetSameAsset();

  /// @dev Caller is not the Accounts contract
  error SRM_NotAccounts();

  /// @dev Not whitelist manager
  error SRM_NotWhitelistManager();

  /// @dev Not supported asset
  error SRM_UnsupportedAsset();

<<<<<<< HEAD
=======
  /// @dev To many assets in one subaccount
>>>>>>> d022df79
  error SRM_TooManyAssets();

  /// @dev Account is under water, need more cash
  error SRM_PortfolioBelowMargin();

  /// @dev Invalid Parameters for perp margin requirements
  error SRM_InvalidPerpMarginParams();

  error SRM_InvalidOptionMarginParams();

  /// @dev Forward Price for an asset is 0
  error SRM_NoForwardPrice();

  /// @dev Invalid depeg parameters
  error SRM_InvalidDepegParams();

  /// @dev Invalid Oracle contingency params
  error SRM_InvalidOracleContingencyParams();

  /// @dev Invalid base asset margin discount factor
  error SRM_InvalidBaseDiscountFactor();

  /// @dev No negative cash
  error SRM_NoNegativeCash();

  ///////////////////
  //    Events     //
  ///////////////////

  event MarketCreated(uint marketId, string marketName);

  event AssetWhitelisted(address asset, uint marketId, AssetType assetType);

  event OraclesSet(uint marketId, address spotOracle, address forwardOracle, address volFeed);

  event PricingModuleSet(uint marketId, address pricingModule);

  event PerpMarginRequirementsSet(uint marketId, uint perpMMRequirement, uint perpIMRequirement);

  event OptionMarginParamsSet(
    uint marketId,
    uint maxSpotReq,
    uint minSpotReq,
    uint mmCallSpotReq,
    uint mmPutSpotReq,
    uint MMPutMtMReq,
    uint unpairedIMScale,
    uint unpairedMMScale,
    uint mmOffsetScale
  );

  event BaseMarginDiscountFactorSet(uint marketId, uint baseMarginDiscountFactor);

  event DepegParametersSet(uint threshold, uint depegFactor);

  event OracleContingencySet(uint prepThreshold, uint optionThreshold, uint baseThreshold, uint OCFactor);

  event StableFeedUpdated(address stableFeed);

  event BorrowingEnabled(bool borrowingEnabled);
}<|MERGE_RESOLUTION|>--- conflicted
+++ resolved
@@ -125,10 +125,7 @@
   /// @dev Not supported asset
   error SRM_UnsupportedAsset();
 
-<<<<<<< HEAD
-=======
-  /// @dev To many assets in one subaccount
->>>>>>> d022df79
+  /// @dev Too many assets in one subaccount
   error SRM_TooManyAssets();
 
   /// @dev Account is under water, need more cash
