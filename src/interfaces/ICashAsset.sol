// SPDX-License-Identifier: UNLICENSED
pragma solidity ^0.8.13;

interface ICashAsset {
<<<<<<< HEAD
  ////////////
  // Events //
  ////////////

  /**
   * @dev Emitted account created or split
   */
  event InterestAccrued(uint interestAccrued, uint borrowIndex, uint totalSupply, uint totalBorrow);
=======
  /**
   * @notice Liquidation module can report loss when there is insolvency.
   *         This function will "print" the amount of cash to the target account
   *         and socilize the loss to everyone in the system
   *         this will result in turning on withdraw fee if the contract is indeed insolvent
   * @param lossAmountInCash Total amount of cash loss
   * @param accountToReceive Account to receive the new printed amount
   */
  function socializeLoss(uint lossAmountInCash, uint accountToReceive) external;

  ////////////////
  //   Events   //
  ////////////////

  /// @dev emitted when a user deposits to an account
  event Deposit(uint accountId, address from, uint amountCashMinted, uint stableAssetDeposited);

  /// @dev emitted when a user withdraws from an account
  event Withdraw(uint accountId, address recipient, uint amountCashBurn, uint stableAssetWidrawn);

  /// @dev emitted when withdraw fee is enabled
  ///      this would imply there is an insolvency and loss is applied to all cash holders
  event WithdrawFeeEnabled(uint exchangeRate);
>>>>>>> c183ce3f

  ////////////////
  //   Errors   //
  ////////////////

  /// @dev caller is not account
  error CA_NotAccount();

  /// @dev caller is not the liquidation module
  error CA_NotLiquidationModule();

  /// @dev revert when user trying to upgrade to a unknown manager
  error CA_UnknownManager();

  /// @dev caller is not owner of the account
  error CA_OnlyAccountOwner();

  /// @dev accrued interest is stale
  error CA_InterestAccrualStale(uint lastUpdatedAt, uint currentTimestamp);
}<|MERGE_RESOLUTION|>--- conflicted
+++ resolved
@@ -2,7 +2,6 @@
 pragma solidity ^0.8.13;
 
 interface ICashAsset {
-<<<<<<< HEAD
   ////////////
   // Events //
   ////////////
@@ -11,7 +10,7 @@
    * @dev Emitted account created or split
    */
   event InterestAccrued(uint interestAccrued, uint borrowIndex, uint totalSupply, uint totalBorrow);
-=======
+
   /**
    * @notice Liquidation module can report loss when there is insolvency.
    *         This function will "print" the amount of cash to the target account
@@ -35,7 +34,6 @@
   /// @dev emitted when withdraw fee is enabled
   ///      this would imply there is an insolvency and loss is applied to all cash holders
   event WithdrawFeeEnabled(uint exchangeRate);
->>>>>>> c183ce3f
 
   ////////////////
   //   Errors   //
