--- conflicted
+++ resolved
@@ -127,11 +127,7 @@
   error DA_BidderInsolvent();
 
   /// @dev emitted when bidder specified max cash is exceeded by the bid
-<<<<<<< HEAD
-  error DA_CashLimitExceeded();
-=======
   error DA_PriceLimitExceeded();
->>>>>>> e5fe1b3e
 
   /// @dev emitted when owner trying to set a invalid buffer margin param
   error DA_InvalidBufferMarginParameter();
