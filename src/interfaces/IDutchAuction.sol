// SPDX-License-Identifier: UNLICENSED
pragma solidity ^0.8.13;

/**
 * @title Dutch Auction
 * @author Lyra
 * @notice Auction contract for conducting liquidations of PCRM accounts
 */
interface IDutchAuction {
  function startAuction(uint accountId) external;
  ////////////
  // EVENTS //
  ////////////

  // emmited when an auction starts
  event AuctionStarted(uint accountId, int upperBound, int lowerBound, uint startTime, bool insolvent);

  // emmited when a bid is placed
  event Bid(uint accountId, uint bidderId, uint amount);

  // emmited when an auction results in insolvency
  event Insolvent(uint accountId);

  // emmited when an auction ends, either by insolvency or by the assets of an account being purchased.
  event AuctionEnded(uint accountId, uint endTime);

  ////////////
  // ERRORS //
  ////////////

  /// @dev emmited when a non-risk manager tries to start an auction
  error DA_NotRiskManager();

  /// @dev emmited when a risk manager tries to start an insolvent auction when bidding
  /// has not concluded.
  error DA_AuctionNotEnteredInsolvency(uint accountId);

  /// @dev emmited when a risk manager tries to start an auction that has already been started
  error DA_AuctionAlreadyStarted(uint accountId);

  /// @dev emmited when a bid is submitted on a closed/ended auction
  error DA_AuctionEnded(uint accountId);

<<<<<<< HEAD
  /// @dev emmmited when an auction is settled
  error DA_AuctionNotOngoing(uint accountId);

=======
>>>>>>> a1b63012
  /// @dev emitted when a bid is submitted where percentage > 100% of portfolio
  error DA_AmountTooLarge(uint accountId, uint amount);

  /// @dev emitted when a bid is submitted for 0% of the portfolio
  error DA_AmountInvalid(uint accountId, uint amount);

  /// @dev emitted when a user tries to increment the step for an insovlent auction
<<<<<<< HEAD
  error DA_AuctionNotInsolventCannotStep(uint accountId);

  /// @dev emitted when a user doesn't own the account that they are trying to bid on
  error DA_BidderNotOwner(uint accountId, address bidder);
=======
  error DA_SolventAuctionCannotIncrement(uint accountId);

  /// @dev emitted when a user doesn't own the account that they are trying to bid on
  error DA_BidderNotOwner(uint accountId, address bidder);

  /// @dev emitted when a user tries to terminate an insolvent Auction
  error DA_AuctionCannotTerminate(uint accountId);
>>>>>>> a1b63012
}<|MERGE_RESOLUTION|>--- conflicted
+++ resolved
@@ -41,12 +41,6 @@
   /// @dev emmited when a bid is submitted on a closed/ended auction
   error DA_AuctionEnded(uint accountId);
 
-<<<<<<< HEAD
-  /// @dev emmmited when an auction is settled
-  error DA_AuctionNotOngoing(uint accountId);
-
-=======
->>>>>>> a1b63012
   /// @dev emitted when a bid is submitted where percentage > 100% of portfolio
   error DA_AmountTooLarge(uint accountId, uint amount);
 
@@ -54,12 +48,6 @@
   error DA_AmountInvalid(uint accountId, uint amount);
 
   /// @dev emitted when a user tries to increment the step for an insovlent auction
-<<<<<<< HEAD
-  error DA_AuctionNotInsolventCannotStep(uint accountId);
-
-  /// @dev emitted when a user doesn't own the account that they are trying to bid on
-  error DA_BidderNotOwner(uint accountId, address bidder);
-=======
   error DA_SolventAuctionCannotIncrement(uint accountId);
 
   /// @dev emitted when a user doesn't own the account that they are trying to bid on
@@ -67,5 +55,4 @@
 
   /// @dev emitted when a user tries to terminate an insolvent Auction
   error DA_AuctionCannotTerminate(uint accountId);
->>>>>>> a1b63012
 }