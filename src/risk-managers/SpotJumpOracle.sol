// SPDX-License-Identifier: UNLICENSED
pragma solidity ^0.8.13;

<<<<<<< HEAD
import "src/interfaces/IChainlinkSpotFeed.sol";
=======
import "src/interfaces/ISpotFeeds.sol";
import "src/interfaces/ISpotJumpOracle.sol";
>>>>>>> 811b49e8
import "src/libraries/IntLib.sol";
import "src/libraries/DecimalMath.sol";
import "openzeppelin/utils/math/SafeCast.sol";

import "forge-std/console2.sol";

/**
 * @title SpotJumpOracle
 * @author Lyra
 * @notice Stores and finds max jump in the spot price during the last X days using a rolling "referencePrice"
 * @dev The "jumps" value stores timestamps of all recorded jumps:
 *      bucket bounds:       [     100-125bp    ][     125-150bp    ][     150-175bp    ]...[    300bp-inf    ]
 *      actual value stored: [ 04:12:35, Jan 10 ][ 10:01:43, Dec 11 ][ 12:00:15, May 21 ]...[ 6:03:01, Feb 05 ]
 *
 *      When finding the "max jump", traverses the buckets in reverse order until the first non-stale jump is found
 */

contract SpotJumpOracle is ISpotJumpOracle {
  using SafeCast for uint;
  using DecimalMath for uint;
  using IntLib for int;

  ///////////////
  // Variables //
  ///////////////

  /// @dev address of IChainlinkSpotFeed for price
  IChainlinkSpotFeed public spotFeed;
  /// @dev number of distinct jump buckets
  uint internal constant NUM_BUCKETS = 16;
  /// @dev stores update timestamp of the spotFeed price for which jump was calculated
  uint32[NUM_BUCKETS] public jumps;
  /// @dev stores all parameters required to store the jump
  ISpotJumpOracle.JumpParams public params;

  /// @dev maximum value of a uint32 used to prevent overflows
  uint public constant UINT32_MAX = 0xFFFFFFFF;

  /// @dev conversion constant from percent decimal to bp.
  uint public constant BASIS_POINT_DECIMALS = 10000;

  ////////////////////////
  //    Constructor     //
  ////////////////////////

<<<<<<< HEAD
  constructor(address _spotFeed, JumpParams memory _params, uint32[NUM_BUCKETS] memory _initialJumps) {
    spotFeed = IChainlinkSpotFeed(_spotFeed);
=======
  constructor(
    ISpotFeeds _spotFeeds,
    uint _feedId,
    JumpParams memory _params,
    uint32[NUM_BUCKETS] memory _initialJumps
  ) {
    spotFeeds = _spotFeeds;
    feedId = _feedId;
>>>>>>> 811b49e8
    params = _params;
    jumps = _initialJumps;

    // ensure multiplication in _maybeStoreJump() does not overflow
    if (uint(NUM_BUCKETS) * uint(_params.width) > UINT32_MAX) {
      revert SJO_MaxJumpExceedsLimit();
    }
  }

  //////////////
  // External //
  //////////////

  /**
   * @notice Updates the jump buckets if livePrice deviates far enough from the referencePrice.
   * @dev The time gap between the livePrice and referencePrice fluctuates,
   *      but is always < params.secToReferenceStale.
   */
  function updateJumps() public {
    JumpParams memory memParams = params;
    (uint livePrice, uint updatedAt) = spotFeed.getSpotAndUpdatedAt();
    uint32 spotUpdatedAt = uint32(updatedAt);

    // calculate jump basis points and store
    // stale reference price is used for safety
    uint32 jump = _calcSpotJump(livePrice, uint(memParams.referencePrice));
    _maybeStoreJump(memParams.start, memParams.width, jump, spotUpdatedAt);

    // update reference price if stale
    if (memParams.referenceUpdatedAt + memParams.secToReferenceStale < spotUpdatedAt) {
      memParams.referencePrice = livePrice.toUint128();
      memParams.referenceUpdatedAt = spotUpdatedAt;
    }

    // update jump params
    params = memParams;

    emit JumpUpdated(jump, livePrice, memParams.referencePrice);
  }

  /**
   * @notice Returns the max jump (rounded down) that is not stale..
   *         If there is no jump that is > params.start, 0 is returned.
   * @param secToJumpStale sec that jump is considered as valid
   * @return jump The largest jump amount denominated in basis points.
   */
  function getMaxJump(uint32 secToJumpStale) external view returns (uint32 jump) {
    JumpParams memory memParams = params;
    uint32 currentTime = uint32(block.timestamp);

    // traverse jumps in descending order, finding the first non-stale jump
    uint32[NUM_BUCKETS] memory memJumps = jumps;
    for (uint32 i = uint32(NUM_BUCKETS); i > 0; i--) {
      if (memJumps[i - 1] + secToJumpStale > currentTime) {
        // return largest jump that's not stale
        return memParams.start + memParams.width * (i - 1);
      }
    }
  }

  /////////////
  // Helpers //
  /////////////

  /**
   * @notice Finds the percentage difference between two prices and converts to basis points.
   * @dev Values are always rounded down.
   * @param liveSpot Current price taken from spotFeed
   * @param referencePrice Price recoreded in previous updates but < params.secToReferenceStale
   * @return jump Difference between two prices in basis points
   */

  function _calcSpotJump(uint liveSpot, uint referencePrice) internal pure returns (uint32 jump) {
    // get ratio
    uint ratio =
      liveSpot > referencePrice ? liveSpot.divideDecimal(referencePrice) : referencePrice.divideDecimal(liveSpot);

    // get percent
    uint jumpDecimal = IntLib.abs(ratio.toInt256() - DecimalMath.UNIT.toInt256());

    // convert to basis points with 0 decimals
    uint jumpBasisPoints = jumpDecimal * BASIS_POINT_DECIMALS / DecimalMath.UNIT;

    // gracefully handle huge spot jump
    return (jumpBasisPoints < UINT32_MAX) ? (jumpBasisPoints).toUint32() : uint32(UINT32_MAX);
  }

  /**
   * @notice Stores the timestamp at which jump was recorded if jump > params.start.
   * @param start Jump amount of the first bucket in basis points
   * @param width Size of bucket in basis points
   * @param jump Current price jump in basis points
   * @param timestamp Timestamp at which jump was calculated
   */
  function _maybeStoreJump(uint32 start, uint32 width, uint32 jump, uint32 timestamp) internal {
    // return zero if below threshold
    if (jump < start) return;

    uint idx = (jump - start) / width;

    // if jump is greater than the last bucket, store in the last bucket
    if (idx >= NUM_BUCKETS) {
      idx = NUM_BUCKETS - 1;
    }
    jumps[idx] = timestamp;
  }
}<|MERGE_RESOLUTION|>--- conflicted
+++ resolved
@@ -1,12 +1,8 @@
 // SPDX-License-Identifier: UNLICENSED
 pragma solidity ^0.8.13;
 
-<<<<<<< HEAD
 import "src/interfaces/IChainlinkSpotFeed.sol";
-=======
-import "src/interfaces/ISpotFeeds.sol";
 import "src/interfaces/ISpotJumpOracle.sol";
->>>>>>> 811b49e8
 import "src/libraries/IntLib.sol";
 import "src/libraries/DecimalMath.sol";
 import "openzeppelin/utils/math/SafeCast.sol";
@@ -52,19 +48,12 @@
   //    Constructor     //
   ////////////////////////
 
-<<<<<<< HEAD
-  constructor(address _spotFeed, JumpParams memory _params, uint32[NUM_BUCKETS] memory _initialJumps) {
-    spotFeed = IChainlinkSpotFeed(_spotFeed);
-=======
   constructor(
-    ISpotFeeds _spotFeeds,
-    uint _feedId,
+    IChainlinkSpotFeed _spotFeed,
     JumpParams memory _params,
     uint32[NUM_BUCKETS] memory _initialJumps
   ) {
-    spotFeeds = _spotFeeds;
-    feedId = _feedId;
->>>>>>> 811b49e8
+    spotFeed = _spotFeed;
     params = _params;
     jumps = _initialJumps;
 
