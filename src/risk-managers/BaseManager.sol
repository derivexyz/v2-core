--- conflicted
+++ resolved
@@ -32,15 +32,6 @@
   /// @dev Cash asset address
   ICashAsset public immutable cashAsset;
 
-<<<<<<< HEAD
-  /// @dev Future feed oracle to get future price for an expiry
-  IForwardFeed public immutable futureFeed;
-
-  /// @dev Settlement feed oracle to get price fixed for settlement
-  ISettlementFeed public immutable settlementFeed;
-
-=======
->>>>>>> 013da18b
   /// @dev account id that receive OI fee
   uint public feeRecipientAcc;
 
@@ -53,18 +44,7 @@
   /// @dev mapping of tradeId => accountId => fee charged
   mapping(uint => mapping(uint => uint)) public feeCharged;
 
-<<<<<<< HEAD
-  constructor(
-    IAccounts _accounts,
-    IForwardFeed _futureFeed,
-    ISettlementFeed _settlementFeed,
-    ICashAsset _cashAsset,
-    IOption _option,
-    IPerpAsset _perp
-  ) Ownable2Step() {
-=======
   constructor(IAccounts _accounts, ICashAsset _cashAsset) Ownable2Step() {
->>>>>>> 013da18b
     accounts = _accounts;
     cashAsset = _cashAsset;
   }
@@ -116,7 +96,7 @@
    */
   function _chargeOIFee(
     IOption option,
-    IFutureFeed futureFeed,
+    IForwardFeed forwardFeed,
     uint accountId,
     uint tradeId,
     IAccounts.AssetDelta[] calldata assetDeltas
@@ -133,7 +113,7 @@
       if (oi <= oiBefore) continue;
 
       (uint expiry,,) = OptionEncoding.fromSubId(SafeCast.toUint96(assetDeltas[i].subId));
-      (uint forwardPrice,) = futureFeed.getForwardPrice(expiry);
+      (uint forwardPrice,) = forwardFeed.getForwardPrice(expiry);
       fee += assetDeltas[i].delta.abs().multiplyDecimal(forwardPrice).multiplyDecimal(OIFeeRateBPS);
     }
 
