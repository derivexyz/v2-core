// SPDX-License-Identifier: UNLICENSED
pragma solidity ^0.8.13;

import "openzeppelin/utils/math/SafeCast.sol";

import "src/interfaces/IAccounts.sol";
import "src/interfaces/IOption.sol";
import "src/interfaces/ICashAsset.sol";
import "src/interfaces/AccountStructs.sol";
<<<<<<< HEAD
import "src/interfaces/ISpotFeeds.sol";
import "src/interfaces/ISettlementFeed.sol";
=======
import "src/interfaces/IFutureFeed.sol";
>>>>>>> 76861513
import "src/interfaces/IBaseManager.sol";

import "src/libraries/IntLib.sol";
import "src/libraries/DecimalMath.sol";
import "src/libraries/OptionEncoding.sol";
import "src/libraries/StrikeGrouping.sol";
import "src/libraries/Owned.sol";

<<<<<<< HEAD
abstract contract BaseManager is AccountStructs, IBaseManager {
=======
abstract contract BaseManager is AccountStructs, IBaseManager, Owned {
>>>>>>> 76861513
  using IntLib for int;
  using DecimalMath for uint;

  ///////////////
  // Variables //
  ///////////////

  /// @dev Account contract address
  IAccounts public immutable accounts;

  /// @dev Option asset address
  IOption public immutable option;

  /// @dev Cash asset address
  ICashAsset public immutable cashAsset;

  /// @dev Future feed oracle to get future price for an expiry
  IFutureFeed public immutable futureFeed;

  /// @dev Settlement feed oracle to get price fixed for settlement
  ISettlementFeed public immutable settlementFeed;

  /// @dev account id that receive OI fee
  uint public feeRecipientAcc;

  ///@dev OI fee rate in BPS. Charged fee = contract traded * OIFee * spot
  uint public OIFeeRateBPS = 0.001e18; // 10 BPS
<<<<<<< HEAD
=======

  /// @dev Whitelisted managers. Account can only .changeManager() to whitelisted managers.
  mapping(address => bool) public whitelistedManager;
>>>>>>> 76861513

  /// @dev mapping of tradeId => accountId => fee charged
  mapping(uint => mapping(uint => uint)) public feeCharged;

  constructor(
    IAccounts _accounts,
    IFutureFeed _futureFeed,
    ISettlementFeed _settlementFeed,
    ICashAsset _cashAsset,
    IOption _option
  ) Owned() {
    accounts = _accounts;
    option = _option;
    cashAsset = _cashAsset;
    futureFeed = _futureFeed;
    settlementFeed = _settlementFeed;
  }

  //////////////////////////
  //  External Functions  //
  //////////////////////////

  /**
   * @notice Settle expired option positions in an account.
   * @dev This function can be called by anyone
   */
  function settleAccount(uint accountId) external {
    _settleAccount(accountId);
  }

  /**
   * @notice Settle accounts in batch
   * @dev This function can be called by anyone
   */
  function batchSettleAccounts(uint[] calldata accountIds) external {
    for (uint i; i < accountIds.length; ++i) {
      _settleAccount(accountIds[i]);
    }
  }

  //////////////////////////
  // Owner-only Functions //
  //////////////////////////

  /**
   * @dev Governance determined account to receive OI fee
   * @param _newAcc account id
   */
  function setFeeRecipient(uint _newAcc) external onlyOwner {
    // this line will revert if the owner tries to set an invalid account
    accounts.ownerOf(_newAcc);

    feeRecipientAcc = _newAcc;
  }

  /**
   * @notice Governance determined OI fee rate to be set
   * @dev Charged fee = contract traded * OIFee * spot
   * @param newFeeRate OI fee rate in BPS
   */
  function setOIFeeRateBPS(uint newFeeRate) external onlyOwner {
    OIFeeRateBPS = newFeeRate;

    emit OIFeeRateSet(OIFeeRateBPS);
  }

  /**
   * @notice Whitelist or un-whitelist a manager used in .changeManager()
   * @param _manager manager address
   * @param _whitelisted true to whitelist
   */
  function setWhitelistManager(address _manager, bool _whitelisted) external onlyOwner {
    whitelistedManager[_manager] = _whitelisted;
  }

  //////////////////////////
  //  Internal Functions  //
  //////////////////////////

  /**
   * @notice Adds option to portfolio holdings.
   * @dev This option arrangement is only additive, as portfolios are reconstructed for every trade
   * @param portfolio current portfolio of account
   * @param asset option asset to be added
   * @return addedStrikeIndex index of existing or added strike struct
   */
  function _addOption(Portfolio memory portfolio, AccountStructs.AssetBalance memory asset)
    internal
    pure
    returns (uint addedStrikeIndex)
  {
    // decode subId
    (uint expiry, uint strikePrice, bool isCall) = OptionEncoding.fromSubId(SafeCast.toUint96(asset.subId));

    // assume expiry = 0 means this is the first strike.
    if (portfolio.expiry == 0) {
      portfolio.expiry = expiry;
    }

    if (portfolio.expiry != expiry) {
      revert BM_OnlySingleExpiryPerAccount();
    }

    // add strike in-memory to portfolio
    (addedStrikeIndex, portfolio.numStrikesHeld) =
      StrikeGrouping.findOrAddStrike(portfolio.strikes, strikePrice, portfolio.numStrikesHeld);

    // add call or put balance
    if (isCall) {
      portfolio.strikes[addedStrikeIndex].calls += asset.balance;
    } else {
      portfolio.strikes[addedStrikeIndex].puts += asset.balance;
    }

    // return the index of the strike which was just modified
    return addedStrikeIndex;
  }

  /**
   * @dev charge a fixed OI fee and send it in cash to feeRecipientAcc
   * @param accountId Account potentially to charge
   * @param tradeId ID of the trade informed by Accounts
   * @param assetDeltas Array of asset changes made to this account
   */
  function _chargeOIFee(uint accountId, uint tradeId, AssetDelta[] calldata assetDeltas) internal {
    uint fee;
    // iterate through all asset changes, if it's option asset, change if OI increased
    for (uint i; i < assetDeltas.length; i++) {
      if (assetDeltas[i].asset != option) continue;

      (, uint oiBefore) = option.openInterestBeforeTrade(assetDeltas[i].subId, tradeId);
      uint oi = option.openInterest(assetDeltas[i].subId);

      // if OI decreases, don't charge a fee
      if (oi <= oiBefore) continue;

      (uint expiry,,) = OptionEncoding.fromSubId(SafeCast.toUint96(assetDeltas[i].subId));
      uint futurePrice = futureFeed.getFuturePrice(expiry);
      fee += assetDeltas[i].delta.abs().multiplyDecimal(futurePrice).multiplyDecimal(OIFeeRateBPS);
    }

    if (fee > 0) {
      // keep track of OI Fee
      feeCharged[tradeId][accountId] = fee;

      // transfer cash to fee recipient account
      _symmetricManagerAdjustment(accountId, feeRecipientAcc, cashAsset, 0, int(fee));
    }
  }

  /**
   * @dev settle an account by removing all expired option positions and adjust cash balance
   * @param accountId Account Id to settle
   */
  function _settleAccount(uint accountId) internal {
    AssetBalance[] memory balances = accounts.getAccountBalances(accountId);
    int cashDelta = 0;
    for (uint i; i < balances.length; i++) {
      // skip non option asset
      if (balances[i].asset != option) continue;

      (int value, bool isSettled) = option.calcSettlementValue(balances[i].subId, balances[i].balance);
      if (!isSettled) continue;

      cashDelta += value;

      // update user option balance
      accounts.managerAdjustment(
        AccountStructs.AssetAdjustment(accountId, option, balances[i].subId, -(balances[i].balance), bytes32(0))
      );
    }

    // update user cash amount
    accounts.managerAdjustment(AccountStructs.AssetAdjustment(accountId, cashAsset, 0, cashDelta, bytes32(0)));
    // report total print / burn to cash asset
    cashAsset.updateSettledCash(cashDelta);
  }

  /**
   * @dev transfer asset from one account to another without invoking manager hook
   * @param from Account id of the from account. Must be controlled by this manager
   * @param to Account id of the to account. Must be controlled by this manager
   * @param asset Asset address to transfer
   * @param subId Asset subId to transfer
   * @param amount Amount of asset to transfer
   */
  function _symmetricManagerAdjustment(uint from, uint to, IAsset asset, uint96 subId, int amount) internal {
    // deduct amount in from account
    accounts.managerAdjustment(
      AccountStructs.AssetAdjustment({acc: from, asset: asset, subId: subId, amount: -amount, assetData: bytes32(0)})
    );

    // increase "to" account
    accounts.managerAdjustment(
      AccountStructs.AssetAdjustment({acc: to, asset: asset, subId: subId, amount: amount, assetData: bytes32(0)})
    );
  }

  ////////////////
  //   Events   //
  ////////////////

  /// @dev Emitted when OI fee rate is set
  event OIFeeRateSet(uint oiFeeRate);

  ////////////
  // Errors //
  ////////////

  error BM_OnlySingleExpiryPerAccount();
  error BM_ManagerNotWhitelisted(uint accountId, address newManager);
}<|MERGE_RESOLUTION|>--- conflicted
+++ resolved
@@ -7,12 +7,7 @@
 import "src/interfaces/IOption.sol";
 import "src/interfaces/ICashAsset.sol";
 import "src/interfaces/AccountStructs.sol";
-<<<<<<< HEAD
-import "src/interfaces/ISpotFeeds.sol";
-import "src/interfaces/ISettlementFeed.sol";
-=======
 import "src/interfaces/IFutureFeed.sol";
->>>>>>> 76861513
 import "src/interfaces/IBaseManager.sol";
 
 import "src/libraries/IntLib.sol";
@@ -21,11 +16,7 @@
 import "src/libraries/StrikeGrouping.sol";
 import "src/libraries/Owned.sol";
 
-<<<<<<< HEAD
-abstract contract BaseManager is AccountStructs, IBaseManager {
-=======
 abstract contract BaseManager is AccountStructs, IBaseManager, Owned {
->>>>>>> 76861513
   using IntLib for int;
   using DecimalMath for uint;
 
@@ -53,12 +44,9 @@
 
   ///@dev OI fee rate in BPS. Charged fee = contract traded * OIFee * spot
   uint public OIFeeRateBPS = 0.001e18; // 10 BPS
-<<<<<<< HEAD
-=======
 
   /// @dev Whitelisted managers. Account can only .changeManager() to whitelisted managers.
   mapping(address => bool) public whitelistedManager;
->>>>>>> 76861513
 
   /// @dev mapping of tradeId => accountId => fee charged
   mapping(uint => mapping(uint => uint)) public feeCharged;
