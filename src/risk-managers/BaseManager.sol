--- conflicted
+++ resolved
@@ -231,16 +231,13 @@
    */
   function _settleAccountPerps(IPerpAsset perp, uint accountId) internal {
     // settle perp: update latest funding rate and settle
-<<<<<<< HEAD
     (int pnl, int funding) = perp.settleRealizedPNLAndFunding(accountId);
 
     int netCash = pnl + funding;
-=======
-    int netCash = perp.settleRealizedPNLAndFunding(accountId);
+
     if (netCash == 0) {
       return;
     }
->>>>>>> 01ed51e1
 
     cashAsset.updateSettledCash(netCash);
 
