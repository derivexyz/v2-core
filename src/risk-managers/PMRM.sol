--- conflicted
+++ resolved
@@ -344,12 +344,8 @@
     for (uint i = 0; i < portfolio.expiries.length; ++i) {
       (uint forwardFixedPortion, uint forwardVariablePortion, uint fwdConfidence) =
         forwardFeed.getForwardPricePortions(expiryCount[i].expiry);
-<<<<<<< HEAD
       (int96 rate, uint rateConfidence) = interestRateFeed.getInterestRate(expiryCount[i].expiry);
-=======
-      (int64 rate, uint rateConfidence) = interestRateFeed.getInterestRate(expiryCount[i].expiry);
       // We dont compare this to the portfolio.minConfidence yet - we do that in preComputes
->>>>>>> 14239e7f
       uint minConfidence = Math.min(fwdConfidence, rateConfidence);
 
       // if an option just expired few seconds ago, also set secToExpiry to 0
