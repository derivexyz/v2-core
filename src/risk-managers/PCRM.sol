--- conflicted
+++ resolved
@@ -11,11 +11,8 @@
 import "src/interfaces/ICashAsset.sol";
 import "src/interfaces/IOption.sol";
 import "src/interfaces/ISecurityModule.sol";
-<<<<<<< HEAD
 import "src/interfaces/ISpotJumpOracle.sol";
-=======
 import "src/interfaces/IPCRM.sol";
->>>>>>> 648ad409
 
 import "src/assets/Option.sol";
 
@@ -363,10 +360,15 @@
     }
 
     // discount option value
-    margin = _calcLiveExpiryValue(portfolio, spotUp.toUint128(), spotDown.toUint128(), 1e18);
+    console2.log("portfolio", portfolio.strikes[0].calls);
+    margin = _calcLiveExpiryValue(portfolio, spotUp.toUint128(), spotDown.toUint128(), vol.toUint128());
+    console2.log("margin before discount", margin);
+
     if (margin > 0) {
       margin = margin.multiplyDecimal(_getExpiryDiscount(portfolioDiscount, timeToExpiry).toInt256());
     }
+    console2.log("margin before cash", margin);
+    console2.log("portfolio.cash", portfolio.cash);
 
     // add cash
     margin += portfolio.cash;
@@ -412,9 +414,16 @@
     uint64 timeToExpiry = (portfolio.expiry - block.timestamp).toUint64();
 
     for (uint i; i < portfolio.strikes.length; i++) {
+      console2.log("strike", portfolio.strikes[i].strike);
+      // Solidity forces only static arrays in memory, so need to handle empty positions.
+      if (portfolio.strikes[i].calls == 0 && portfolio.strikes[i].puts == 0 && portfolio.strikes[i].forwards == 0) {
+        continue;
+      }
       spotUpValue += _calcLiveStrikeValue(portfolio.strikes[i], true, spotUp, spotDown, shockedVol, timeToExpiry);
-
       spotDownValue += _calcLiveStrikeValue(portfolio.strikes[i], false, spotUp, spotDown, shockedVol, timeToExpiry);
+
+      console2.log("spotUpValue", spotUpValue);
+      console2.log("spotDownValue", spotDownValue);
     }
 
     // return the worst of two scenarios
@@ -439,7 +448,7 @@
     uint128 spotDown,
     uint128 shockedVol,
     uint64 timeToExpiry
-  ) internal pure returns (int strikeValue) {
+  ) internal view returns (int strikeValue) {
     // Calculate both spot up and down payoffs.
     int markedDownCallValue = uint(spotDown).toInt256() - strikes.strike.toInt256();
     int markedDownPutValue = strikes.strike.toInt256() - uint(spotUp).toInt256();
@@ -464,6 +473,7 @@
     }
 
     // Add call value.
+    // todo [Josh]: should probably make separate functions for positive / negative calls
     strikeValue += (strikes.calls >= 0)
       ? strikes.calls.multiplyDecimal(SignedMath.max(markedDownCallValue, 0))
       : strikes.calls.multiplyDecimal(callValue.toInt256());
@@ -472,6 +482,10 @@
     strikeValue += (strikes.puts >= 0)
       ? strikes.puts.multiplyDecimal(SignedMath.max(markedDownPutValue, 0))
       : strikes.puts.multiplyDecimal(putValue.toInt256());
+
+    console2.log("markedDownCallValue", markedDownCallValue);
+    console2.log("strikeValue", strikeValue);
+
   }
 
   /////////////////////
@@ -578,7 +592,7 @@
   }
 
   // @todo: update to real implementation
-  function getInitialMarginRVZero(Portfolio memory portfolio) external view returns (int margin) {
+  function getInitialMarginRVZero(Portfolio memory portfolio) external returns (int margin) {
     return _calcMargin(portfolio, MarginType.INITIAL);
   }
 
