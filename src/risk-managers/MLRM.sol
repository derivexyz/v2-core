--- conflicted
+++ resolved
@@ -93,18 +93,6 @@
    * @return margin Amount by which account is over or under the required margin.
    */
   function _calcMargin(IBaseManager.Portfolio memory portfolio) internal view returns (int margin) {
-<<<<<<< HEAD
-    // check if expired or not
-    int timeToExpiry = portfolio.expiry.toInt256() - block.timestamp.toInt256();
-    int spot;
-    if (timeToExpiry > 0) {
-      spot = spotFeeds.getSpot(1).toInt256(); // todo [Josh]: create feedId setting method
-    } else {
-      spot = spotFeeds.getSpot(1).toInt256(); // todo [Josh]: need to switch over to settled price if already expired
-    }
-
-=======
->>>>>>> 76861513
     // The portfolio payoff is evaluated at the strike price of each owned option.
     // This guarantees that the max loss of a portfolio can be found.
     bool zeroStrikeOwned;
