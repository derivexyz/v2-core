// SPDX-License-Identifier: UNLICENSED
pragma solidity ^0.8.18;

import "openzeppelin/token/ERC20/extensions/IERC20Metadata.sol";
import "openzeppelin/token/ERC20/utils/SafeERC20.sol";
import "openzeppelin/utils/math/SignedMath.sol";
import "openzeppelin/utils/math/SafeCast.sol";
import "lyra-utils/decimals/ConvertDecimals.sol";
import "lyra-utils/decimals/DecimalMath.sol";

import "src/interfaces/IAccounts.sol";
import "src/assets/ManagerWhitelist.sol";

/**
 * @title Wrapped ERC20 Asset
 * @dev   Users can deposit the given ERC20, and can only have positive balances.
 *        The USD value of the asset can be computed for the given shocked scenario.
 * @author Lyra
 */
contract WrappedERC20Asset is ManagerWhitelist, IAsset {
  // TODO: IWrappedERC20Asset
  // TODO: cleanup libs
  using SafeERC20 for IERC20Metadata;
  using ConvertDecimals for uint;
  using SafeCast for uint;
  using SafeCast for uint128;
  using SafeCast for int;
  using SafeCast for int128;
  using DecimalMath for uint;

  ///@dev The token address for the wrapped asset
  IERC20Metadata public immutable wrappedAsset;
  uint8 public immutable assetDecimals;

  mapping(IManager => uint) public managerOI;

  constructor(IAccounts _accounts, IERC20Metadata _wrappedAsset) ManagerWhitelist(_accounts) {
    wrappedAsset = _wrappedAsset;
    assetDecimals = _wrappedAsset.decimals();
  }

  ////////////////////////////
  //   External Functions   //
  ////////////////////////////

  /**
   * @dev Deposit USDC and increase account balance
   * @param recipientAccount account id to receive the cash asset
   * @param assetAmount amount of the wrapped asset to deposit
   */
  function deposit(uint recipientAccount, uint assetAmount) external {
    wrappedAsset.safeTransferFrom(msg.sender, address(this), assetAmount);
    uint adjustmentAmount = assetAmount.to18Decimals(assetDecimals);

    accounts.assetAdjustment(
      IAccounts.AssetAdjustment({
        acc: recipientAccount,
        asset: IAsset(address(this)),
        subId: 0,
        amount: int(adjustmentAmount),
        assetData: bytes32(0)
      }),
      true,
      ""
    );

    // emit Deposit(accountId, msg.sender, cashAmount, stableAmount);
  }

  /**
   * @notice Withdraw USDC from a Lyra account
   * @param accountId account id to withdraw
   * @param assetAmount the amount of the wrapped asset to withdraw in its native decimals
   * @param recipient USDC recipient
   */
  function withdraw(uint accountId, uint assetAmount, address recipient) external {
    if (msg.sender != accounts.ownerOf(accountId)) revert("Only account owner");

    // if amount pass in is in higher decimals than 18, round up the trailing amount
    // to make sure users cannot withdraw dust amount, while keeping cashAmount == 0.
    uint adjustmentAmount = assetAmount.to18DecimalsRoundUp(assetDecimals);

    wrappedAsset.safeTransfer(recipient, assetAmount);

    accounts.assetAdjustment(
      IAccounts.AssetAdjustment({
        acc: accountId,
        asset: IAsset(address(this)),
        subId: 0,
        amount: -int(adjustmentAmount),
        assetData: bytes32(0)
      }),
      true,
      ""
    );

    // emit Withdraw(accountId, msg.sender, cashAmount, stableAmount);
  }

  //////////////////////////
  //    Account Hooks     //
  //////////////////////////

  /**
   * @notice This function is called by the Account contract whenever a CashAsset balance is modified.
   * @dev    This function will apply any interest to the balance and return the final balance. final balance can be positive or negative.
   * @param adjustment Details about adjustment, containing account, subId, amount
   * @param preBalance Balance before adjustment
   * @param manager The manager contract that will verify the end state
   * @return finalBalance The final balance to be recorded in the account
   * @return needAllowance Return true if this adjustment should assume allowance in Account
   */
  function handleAdjustment(
    IAccounts.AssetAdjustment memory adjustment,
    uint, /*tradeId*/
    int preBalance,
    IManager manager,
    address /*caller*/
<<<<<<< HEAD
  ) external view onlyAccounts returns (int finalBalance, bool needAllowance) {
=======
  ) external onlyAccounts returns (int finalBalance, bool needAllowance) {
    managerOI[manager] = (managerOI[manager].toInt256() + adjustment.amount).toUint256();

>>>>>>> 0749180b
    if (adjustment.amount == 0) {
      return (preBalance, false);
    }
    finalBalance = preBalance + adjustment.amount;

    if (finalBalance < 0) revert("Cannot have a negative balance");

    return (finalBalance, adjustment.amount < 0);
  }

  /**
   * @notice Triggered when a user wants to migrate an account to a new manager
   * @dev block update with non-whitelisted manager
   */
  function handleManagerChange(uint accountId, IManager newManager) external onlyAccounts {
    _checkManager(address(newManager));

    uint balance = accounts.getBalance(accountId, IAsset(address(this)), 0).toUint256();
    managerOI[accounts.manager(accountId)] -= balance;
    managerOI[newManager] += balance;
  }
}<|MERGE_RESOLUTION|>--- conflicted
+++ resolved
@@ -116,13 +116,9 @@
     int preBalance,
     IManager manager,
     address /*caller*/
-<<<<<<< HEAD
-  ) external view onlyAccounts returns (int finalBalance, bool needAllowance) {
-=======
   ) external onlyAccounts returns (int finalBalance, bool needAllowance) {
     managerOI[manager] = (managerOI[manager].toInt256() + adjustment.amount).toUint256();
 
->>>>>>> 0749180b
     if (adjustment.amount == 0) {
       return (preBalance, false);
     }
