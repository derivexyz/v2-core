// SPDX-License-Identifier: UNLICENSED
pragma solidity ^0.8.13;

import "openzeppelin/token/ERC20/IERC20.sol";
import "openzeppelin/token/ERC20/extensions/IERC20Metadata.sol";
import "openzeppelin/token/ERC20/utils/SafeERC20.sol";
import "openzeppelin/utils/math/SafeCast.sol";
import "synthetix/Owned.sol";
import "../interfaces/IAsset.sol";
import "../interfaces/IAccounts.sol";
import "../interfaces/ICashAsset.sol";
import "../libraries/DecimalMath.sol";

/**
 * @title Cash asset with built-in lending feature.
 * @dev   Users can deposit USDC and credit this cash asset into their accounts.
 *        Users can borrow cash by having a negative balance in their account (if allowed by manager).
 * @author Lyra
 */
contract CashAsset is ICashAsset, Owned, IAsset {
  using SafeERC20 for IERC20Metadata;
  using DecimalMath for uint;
  using SafeCast for uint;
  using SafeCast for int;

  ///@dev Account contract address
  IAccounts public immutable accounts;

  ///@dev The token address for stable coin
  IERC20Metadata public immutable stableAsset;

  ///@dev Store stable coin decimal as immutable
  uint8 private immutable stableDecimals;

  /////////////////////////
  //   State Variables   //
  /////////////////////////

  ///@dev Total amount of positive balances
  uint public totalSupply;

  ///@dev Total amount of negative balances
  uint public totalBorrow;

  ///@dev Total accrued fees from interest
  uint public accruedFees;

  ///@dev Represents the growth of $1 of debt since deploy
  uint public borrowIndex;

  ///@dev Represents the growth of $1 of positive balance since deploy
  uint public supplyIndex;

  ///@dev Last timestamp that the interest was accrued
  uint public lastTimestamp;

  ///@dev Whitelisted managers. Only accounts controlled by whitelisted managers can trade this asset.
  mapping(address => bool) public whitelistedManager;

  /////////////////////
  //   Constructor   //
  /////////////////////

  constructor(IAccounts _accounts, IERC20Metadata _stableAsset) {
    stableAsset = _stableAsset;
    stableDecimals = _stableAsset.decimals();
    accounts = _accounts;
  }

  //////////////////////////////
  //   Owner-only Functions   //
  //////////////////////////////

  /**
   * @notice whitelist or un-whitelist a manager
   * @param _manager manager address
   * @param _whitelisted true to whitelist
   */
  function setWhitelistManager(address _manager, bool _whitelisted) external onlyOwner {
    whitelistedManager[_manager] = _whitelisted;
  }

  ////////////////////////////
  //   External Functions   //
  ////////////////////////////

  /**
   * @dev deposit USDC and increase account balance
   * @param recipientAccount account id to receive the cash asset
   * @param amount amount of USDC to deposit
   */
  function deposit(uint recipientAccount, uint amount) external {
    stableAsset.safeTransferFrom(msg.sender, address(this), amount);
    uint amountInAccount = amount.to18Decimals(stableDecimals);

    accounts.assetAdjustment(
      AccountStructs.AssetAdjustment({
        acc: recipientAccount,
        asset: IAsset(address(this)),
        subId: 0,
        amount: int(amountInAccount),
        assetData: bytes32(0)
      }),
      true, // do trigger callback on handleAdjustment so we apply interest
      ""
    );

    // invoke handleAdjustment hook so the manager is checked, and interest is applied.
  }

  /**
   * @notice withdraw USDC from a Lyra account
   * @param accountId account id to withdraw
   * @param amount amount of stable asset in its native decimals
   * @param recipient USDC recipient
   */
  function withdraw(uint accountId, uint amount, address recipient) external {
<<<<<<< HEAD
    if (msg.sender != account.ownerOf(accountId)) revert CA_OnlyAccountOwner();
=======
    if (msg.sender != accounts.ownerOf(accountId)) revert LA_OnlyAccountOwner();
>>>>>>> 95f46627

    stableAsset.safeTransfer(recipient, amount);

    uint cashAmount = amount.to18Decimals(stableDecimals);

    accounts.assetAdjustment(
      AccountStructs.AssetAdjustment({
        acc: accountId,
        asset: IAsset(address(this)),
        subId: 0,
        amount: -int(cashAmount),
        assetData: bytes32(0)
      }),
      true, // do trigger callback on handleAdjustment so we apply interest
      ""
    );
  }

  //////////////////////////
  //    Account Hooks     //
  //////////////////////////

  /**
   * @notice This function is called by the Account contract whenever a CashAsset balance is modified.
   * @dev    This function will apply any interest to the balance and return the final balance. final balance can be positive or negative.
   * @param adjustment Details about adjustment, containing account, subId, amount
   * @param preBalance Balance before adjustment
   * @param manager The manager contract that will verify the end state
   * @return finalBalance The final balance to be recorded in the account
   * @return needAllowance Return true if this adjustment should assume allowance in Account
   */
  function handleAdjustment(
    AccountStructs.AssetAdjustment memory adjustment,
    int preBalance,
    IManager manager,
    address /*caller*/
  ) external onlyAccount returns (int finalBalance, bool needAllowance) {
    _checkManager(address(manager));
    if (preBalance == 0 && adjustment.amount == 0) {
      return (0, false);
    }

    // accrue interest rate
    _accrueInterest();

    // todo: accrue interest on prebalance

    // finalBalance can go positive or negative
    finalBalance = preBalance + adjustment.amount;

    // need allowance if trying to deduct balance
    needAllowance = adjustment.amount < 0;

    // update totalSupply and totalBorrow amounts
    _updateSupplyAndBorrow(preBalance, finalBalance);
  }

  /**
   * @notice triggered when a user wants to migrate an account to a new manager
   * @dev block update with non-whitelisted manager
   */
  function handleManagerChange(uint, /*accountId*/ IManager newManager) external view {
    _checkManager(address(newManager));
  }

  ////////////////////////////
  //   Internal Functions   //
  ////////////////////////////

  /**
   * @dev revert if manager address is not whitelisted by this contract
   * @param manager manager address
   */
  function _checkManager(address manager) internal view {
    if (!whitelistedManager[manager]) revert CA_UnknownManager();
  }

  /**
   * @dev update interest rate
   */
  function _accrueInterest() internal {
    //todo: actual interest updates
    // uint util = borrowIndex / supplyIndex;

    lastTimestamp = block.timestamp;
  }

  /**
   * @dev Updates state of totalSupply and totalBorrow
   * @param preBalance The balance before the asset adjustment was made
   * @param finalBalance The balance after the asset adjustment was made
   */
  function _updateSupplyAndBorrow(int preBalance, int finalBalance) internal {
    if (preBalance <= 0 && finalBalance <= 0) {
      totalBorrow = (totalBorrow.toInt256() + (preBalance - finalBalance)).toUint256();
    } else if (preBalance >= 0 && finalBalance >= 0) {
      totalSupply = (totalSupply.toInt256() + (finalBalance - preBalance)).toUint256();
    } else if (preBalance < 0 && finalBalance > 0) {
      totalBorrow -= (-preBalance).toUint256();
      totalSupply += finalBalance.toUint256();
    } else {
      // (preBalance > 0 && finalBalance < 0)
      totalBorrow += (-finalBalance).toUint256();
      totalSupply -= preBalance.toUint256();
    }
  }

  /**
   * @dev get current account cash balance
   */
  // function _getStaleBalance(uint accountId) internal view returns (int balance) {
  //   balance = accounts.getBalance(accountId, IAsset(address(this)), 0);
  // }

  ///////////////////
  //   Modifiers   //
  ///////////////////

  modifier onlyAccount() {
<<<<<<< HEAD
    if (msg.sender != address(account)) revert CA_NotAccount();
    _;
  }

  ////////////////
  //   Errors   //
  ////////////////

  /// @dev caller is not account
  error CA_NotAccount();

  /// @dev revert when user trying to upgrade to a unknown manager
  error CA_UnknownManager();

  /// @dev caller is not owner of the account
  error CA_OnlyAccountOwner();

  /// @dev accrued interest is stale
  error CA_InterestAccrualStale(uint lastUpdatedAt, uint currentTimestamp);
=======
    if (msg.sender != address(accounts)) revert LA_NotAccount();
    _;
  }
>>>>>>> 95f46627
}<|MERGE_RESOLUTION|>--- conflicted
+++ resolved
@@ -115,11 +115,7 @@
    * @param recipient USDC recipient
    */
   function withdraw(uint accountId, uint amount, address recipient) external {
-<<<<<<< HEAD
     if (msg.sender != account.ownerOf(accountId)) revert CA_OnlyAccountOwner();
-=======
-    if (msg.sender != accounts.ownerOf(accountId)) revert LA_OnlyAccountOwner();
->>>>>>> 95f46627
 
     stableAsset.safeTransfer(recipient, amount);
 
@@ -239,7 +235,6 @@
   ///////////////////
 
   modifier onlyAccount() {
-<<<<<<< HEAD
     if (msg.sender != address(account)) revert CA_NotAccount();
     _;
   }
@@ -259,9 +254,4 @@
 
   /// @dev accrued interest is stale
   error CA_InterestAccrualStale(uint lastUpdatedAt, uint currentTimestamp);
-=======
-    if (msg.sender != address(accounts)) revert LA_NotAccount();
-    _;
-  }
->>>>>>> 95f46627
 }