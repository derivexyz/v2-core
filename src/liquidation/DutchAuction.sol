--- conflicted
+++ resolved
@@ -208,12 +208,8 @@
    */
   function convertToInsolventAuction(uint accountId) external {
     uint scenarioId = auctions[accountId].scenarioId;
-<<<<<<< HEAD
-    // check mm < 0
-    (int maintenanceMargin, int markToMarket) = _getMarginAndMarkToMarket(accountId, false, scenarioId);
-=======
     (int maintenanceMargin, int bufferMargin, int markToMarket) = _getMarginAndMarkToMarket(accountId, scenarioId);
->>>>>>> 9d714b2e
+
     if (auctions[accountId].insolvent) {
       revert DA_AuctionAlreadyInInsolvencyMode();
     }
@@ -225,13 +221,7 @@
       revert DA_AccountIsAboveMaintenanceMargin();
     }
 
-<<<<<<< HEAD
-    (int initMargin,) = _getMarginAndMarkToMarket(accountId, true, scenarioId);
-
-    _startInsolventAuction(accountId, scenarioId, initMargin);
-=======
     _startInsolventAuction(accountId, scenarioId, bufferMargin);
->>>>>>> 9d714b2e
   }
 
   /**
