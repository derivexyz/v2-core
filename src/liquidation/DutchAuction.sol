--- conflicted
+++ resolved
@@ -134,10 +134,6 @@
    * @notice Function used to begin insolvency logic for an auction that started as solvent
    * @dev Takes in the auction and returns the account id
    * @param accountId the bytesId that corresponds to the auction being marked as liquidatable
-<<<<<<< HEAD
-   * @return bool The state of the marked insolvent auction, should be true or should revert
-=======
->>>>>>> a1b63012
    */
   function markAsInsolventLiquidation(uint accountId) external {
     if (_getCurrentBidPrice(accountId) > 0) {
@@ -147,30 +143,12 @@
     uint spot = riskManager.getSpot();
     (, int lowerBound) = _getBounds(accountId, spot);
     _startInsolventAuction(lowerBound, accountId);
-<<<<<<< HEAD
-
-    return auctions[accountId].insolvent;
-=======
->>>>>>> a1b63012
   }
 
   /**
    * @notice a user submits a bid for a particular auction
    * @dev Takes in the auction and returns the account id
    * @param accountId the bytesId that corresponds to a particular auction
-<<<<<<< HEAD
-   * @return amount the amount as a percentage of the portfolio that the user is willing to purchase
-   */
-  function bid(uint accountId, uint bidderId, uint amount) external returns (uint) {
-    if (amount > DecimalMath.UNIT) {
-      revert DA_AmountTooLarge(accountId, amount);
-    } else if (amount == 0) {
-      revert DA_AmountInvalid(accountId, amount);
-    }
-
-    if (auctions[accountId].ongoing == false) {
-      revert DA_AuctionNotOngoing(accountId);
-=======
    * @return percentOfAccount the percentOfAccount as a percentage of the portfolio that the user is willing to purchase
    */
   function bid(uint accountId, uint bidderId, uint percentOfAccount) external returns (uint) {
@@ -182,7 +160,6 @@
 
     if (auctions[accountId].ongoing == false) {
       revert DA_AuctionEnded(accountId);
->>>>>>> a1b63012
     }
 
     // need to check if the timelimit for the auction has been ecplised
@@ -195,30 +172,6 @@
       revert DA_BidderNotOwner(bidderId, msg.sender);
     }
 
-<<<<<<< HEAD
-    // get compares max and the f_max amount
-    uint f_max = _getMaxProportion(accountId);
-    amount = amount > f_max ? f_max : amount;
-
-    if (auctions[accountId].insolvent) {
-      // TODO: Anton
-      // This case someone is getting payed to take on the risk
-    } else {
-      // this case someone is paying to take on the risk
-      uint cashAmount = _getCurrentBidPrice(accountId).toUint256().multiplyDecimal(amount); // bid * f_max
-      riskManager.executeBid(accountId, bidderId, amount, cashAmount);
-    }
-
-    emit Bid(accountId, bidderId, block.timestamp);
-
-    // terminating the auction if the initial margin is positive
-    // This has to be checked after the scailing
-    if (riskManager.getInitialMargin(accountId) >= 0) {
-      _terminateAuction(accountId);
-    }
-
-    return amount;
-=======
     if (auctions[accountId].insolvent) {
       // TODO: Anton
       // This case someone is getting payed to take on the risk
@@ -241,7 +194,6 @@
 
     // TODO: change so that it returns the cash amount.
     return percentOfAccount;
->>>>>>> a1b63012
   }
 
   /**
@@ -266,13 +218,9 @@
   }
 
   /**
-<<<<<<< HEAD
-   * @notice This function can only be used for when the auction is insolvent
-=======
    * @notice This function can only be used for when the auction is insolvent and is a safety mechanism for
    * if the network is down for rpc provider is unable to submit requests to sequencer, potentially resulting
    * massive insolvency due to bids failling to v_lower.
->>>>>>> a1b63012
    * @dev This is to prevent an auction falling all the way through if a provider or the network goes down
    * @param accountId the accountId that relates to the auction that is being stepped
    * @return uint the step that the auction is on
@@ -280,19 +228,10 @@
   function incrementInsolventAuction(uint accountId) external returns (uint) {
     Auction storage auction = auctions[accountId];
     if (!auction.insolvent) {
-<<<<<<< HEAD
-      revert DA_AuctionNotInsolventCannotStep(accountId);
-    }
-
-    auction.stepInsolvent++;
-
-    return auction.stepInsolvent;
-=======
       revert DA_SolventAuctionCannotIncrement(accountId);
     }
 
     return ++auction.stepInsolvent;
->>>>>>> a1b63012
   }
 
   /**
@@ -301,13 +240,8 @@
    * @param accountId the accountId that relates to the auction that is being stepped
    */
   function terminateAuction(uint accountId) external {
-<<<<<<< HEAD
-    if (address(riskManager) != msg.sender) {
-      revert DA_NotRiskManager();
-=======
     if (riskManager.getInitialMargin(accountId) < 0) {
       revert DA_AuctionCannotTerminate(accountId);
->>>>>>> a1b63012
     }
 
     _terminateAuction(accountId);
@@ -369,19 +303,11 @@
     }
 
     // IM is always negative under the margining system.
-<<<<<<< HEAD
-    int fMax = (initialMargin * 1e18) / (initialMargin - currentBidPrice); // needs to return big number, how to do this with ints.
-    if (fMax > 1e18) {
-      return DecimalMath.UNIT;
-    } else {
-      return fMax.toUint256();
-=======
     int pMax = (initialMargin * 1e18) / (initialMargin - currentBidPrice); // needs to return big number, how to do this with ints.
     if (pMax > 1e18) {
       return DecimalMath.UNIT;
     } else {
       return pMax.toUint256();
->>>>>>> a1b63012
     }
   }
 
