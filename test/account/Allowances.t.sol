--- conflicted
+++ resolved
@@ -47,48 +47,17 @@
     uint subId = optionAdapter.addListing(1500e18, block.timestamp + 604800, true);
 
     vm.startPrank(bob);
-<<<<<<< HEAD
-    IAllowances.AssetAllowance[] memory assetAllowances = new IAllowances.AssetAllowance[](1);
-    // assetAllowances[0] = IAllowances.AssetAllowance({
-    //   asset: IAsset(optionAdapter),
-    //   positive: 5e17,
-    //   negative: 0
-    // });
-    assetAllowances[0] = IAllowances.AssetAllowance({
-=======
-    AccountStructs.AssetAllowance[] memory assetAllowances = new AccountStructs.AssetAllowance[](2);
-    assetAllowances[0] = AccountStructs.AssetAllowance({
-      asset: IAsset(optionAdapter),
-      positive: 5e17,
-      negative: 0
-    });
-    assetAllowances[1] = AccountStructs.AssetAllowance({
->>>>>>> ba6930a1
+    AccountStructs.AssetAllowance[] memory assetAllowances = new AccountStructs.AssetAllowance[](1);
+    assetAllowances[0] = AccountStructs.AssetAllowance({
       asset: IAsset(usdcAdapter),
       positive: 0,
       negative: 50e18
     });
     account.setAssetAllowances(bobAcc, alice, assetAllowances);
 
-<<<<<<< HEAD
-    IAllowances.SubIdAllowance[] memory subIdAllowances = new IAllowances.SubIdAllowance[](1);
-    // subIdAllowances[0] = IAllowances.SubIdAllowance({
-    //   asset: IAsset(optionAdapter),
-    //   subId: 0,
-    //   positive: 4e17,
-    //   negative: 0
-    // });
-    subIdAllowances[0] = IAllowances.SubIdAllowance({
-=======
-    AccountStructs.SubIdAllowance[] memory subIdAllowances = new AccountStructs.SubIdAllowance[](2);
+    AccountStructs.SubIdAllowance[] memory subIdAllowances = new AccountStructs.SubIdAllowance[](1);
+    
     subIdAllowances[0] = AccountStructs.SubIdAllowance({
-      asset: IAsset(optionAdapter),
-      subId: 0,
-      positive: 4e17,
-      negative: 0
-    });
-    subIdAllowances[1] = AccountStructs.SubIdAllowance({
->>>>>>> ba6930a1
       asset: IAsset(usdcAdapter),
       subId: 0,
       positive: 0,
@@ -128,19 +97,6 @@
 
     // expect revert
     vm.startPrank(alice);
-<<<<<<< HEAD
-=======
-    vm.expectRevert(
-      abi.encodeWithSelector(Allowances.NotEnoughSubIdOrAssetAllowances.selector,
-        address(0xF2E246BB76DF876Cef8b38ae84130F4F55De395b), 
-        alice,
-        bobAcc,
-        1000000000000000000,
-        0,
-        0
-      )
-    );
->>>>>>> ba6930a1
     tradeOptionWithUSDC(aliceAcc, bobAcc, 1e18, 100e18, subId);
     vm.stopPrank();
   }
@@ -149,37 +105,16 @@
     uint subId = optionAdapter.addListing(1500e18, block.timestamp + 604800, true);
 
     vm.startPrank(bob);
-<<<<<<< HEAD
-    IAllowances.AssetAllowance[] memory assetAllowances = new IAllowances.AssetAllowance[](1);
-    assetAllowances[0] = IAllowances.AssetAllowance({
-=======
-    AccountStructs.AssetAllowance[] memory assetAllowances = new AccountStructs.AssetAllowance[](2);
-    assetAllowances[0] = AccountStructs.AssetAllowance({
-      asset: IAsset(optionAdapter),
-      positive: 5e17,
-      negative: 0
-    });
-    assetAllowances[1] = AccountStructs.AssetAllowance({
->>>>>>> ba6930a1
+    AccountStructs.AssetAllowance[] memory assetAllowances = new AccountStructs.AssetAllowance[](1);
+    assetAllowances[0] = AccountStructs.AssetAllowance({
       asset: IAsset(usdcAdapter),
       positive: 0,
       negative: 50e18
     });
     account.setAssetAllowances(bobAcc, alice, assetAllowances);
 
-<<<<<<< HEAD
-    IAllowances.SubIdAllowance[] memory subIdAllowances = new IAllowances.SubIdAllowance[](1);
-    subIdAllowances[0] = IAllowances.SubIdAllowance({
-=======
-    AccountStructs.SubIdAllowance[] memory subIdAllowances = new AccountStructs.SubIdAllowance[](2);
+    AccountStructs.SubIdAllowance[] memory subIdAllowances = new AccountStructs.SubIdAllowance[](1);
     subIdAllowances[0] = AccountStructs.SubIdAllowance({
-      asset: IAsset(optionAdapter),
-      subId: 0,
-      positive: 8e17,
-      negative: 0
-    });
-    subIdAllowances[1] = AccountStructs.SubIdAllowance({
->>>>>>> ba6930a1
       asset: IAsset(usdcAdapter),
       subId: 0,
       positive: 0,
@@ -234,64 +169,6 @@
     vm.stopPrank();
   }
 
-<<<<<<< HEAD
-=======
-  function testCannotTransferWithoutAllowanceForAll() public {    
-    uint subId = optionAdapter.addListing(1500e18, block.timestamp + 604800, true);
-    address orderbook = charlie;
-
-    // give orderbook allowance over both
-    AccountStructs.AssetAllowance[] memory assetAllowances = new AccountStructs.AssetAllowance[](2);
-    assetAllowances[0] = AccountStructs.AssetAllowance({
-      asset: IAsset(optionAdapter),
-      positive: type(uint).max,
-      negative: type(uint).max
-    });
-    assetAllowances[1] = AccountStructs.AssetAllowance({
-      asset: IAsset(usdcAdapter),
-      positive: type(uint).max,
-      negative: type(uint).max
-    });
-
-    vm.startPrank(bob);
-    account.setAssetAllowances(bobAcc, orderbook, assetAllowances);
-    vm.stopPrank();
-
-    // giving wrong subId allowance for option asset
-    vm.startPrank(alice);
-    AccountStructs.SubIdAllowance[] memory subIdAllowances = new AccountStructs.SubIdAllowance[](2);
-    subIdAllowances[0] = AccountStructs.SubIdAllowance({
-      asset: IAsset(optionAdapter),
-      subId: 1, // wrong subId 
-      positive: type(uint).max,
-      negative: type(uint).max
-    });
-    subIdAllowances[1] = AccountStructs.SubIdAllowance({
-      asset: IAsset(usdcAdapter),
-      subId: 0,
-      positive: type(uint).max,
-      negative: type(uint).max
-    });
-    account.setSubIdAllowances(aliceAcc, orderbook, subIdAllowances);
-    vm.stopPrank();
-
-    // expect revert
-    vm.startPrank(orderbook);
-    vm.expectRevert(
-      abi.encodeWithSelector(Allowances.NotEnoughSubIdOrAssetAllowances.selector,
-        address(0xF2E246BB76DF876Cef8b38ae84130F4F55De395b), 
-        orderbook,
-        aliceAcc,
-        50000000000000000000,
-        0,
-        0
-      )
-    );
-    tradeOptionWithUSDC(bobAcc, aliceAcc, 50e18, 1000e18, subId);
-    vm.stopPrank();
-  }
-
->>>>>>> ba6930a1
   function testERC721Approval() public {    
     uint subId = optionAdapter.addListing(1500e18, block.timestamp + 604800, true);
 
