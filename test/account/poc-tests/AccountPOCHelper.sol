// SPDX-License-Identifier: UNLICENSED
pragma solidity ^0.8.13;

import "src/Account.sol";
import "src/interfaces/IManager.sol";
import "src/interfaces/IAccount.sol";
import "src/interfaces/AccountStructs.sol";

import "forge-std/Test.sol";
import "forge-std/console2.sol";

import "../mocks/assets/OptionToken.sol";
import "../mocks/assets/BaseWrapper.sol";
import "../mocks/assets/QuoteWrapper.sol";
import "../mocks/assets/lending/Lending.sol";
import "../mocks/assets/lending/ContinuousJumpRateModel.sol";
import "../mocks/assets/lending/InterestRateModel.sol";
import "../mocks/managers/PortfolioRiskPOCManager.sol";
import "../../shared/mocks/MockERC20.sol";

abstract contract AccountPOCHelper is Test {
  Account account;
  MockERC20 weth;
  MockERC20 usdc;
  MockERC20 dai;
  BaseWrapper wethAdapter;
  QuoteWrapper usdcAdapter;
  Lending daiLending;
  OptionToken optionAdapter;
  TestPriceFeeds priceFeeds;
  SettlementPricer settlementPricer;
  InterestRateModel interestRateModel;
  PortfolioRiskPOCManager rm;

  uint usdcFeedId = 0;
  uint wethFeedId = 1;

  address owner = vm.addr(1);
  address alice = vm.addr(2);
  address bob = vm.addr(3);
  address charlie = vm.addr(4);
  address david = vm.addr(5);

  function deployPRMSystem() public {
    vm.startPrank(owner);

    /* Base Layer */
    account = new Account("Lyra Margin Accounts", "LyraMarginNFTs");

    /* Feeds | Oracles | Vol Engine */
    priceFeeds = new TestPriceFeeds();

    /* Wrappers */
    usdc = new MockERC20("usdc", "USDC");
    usdcAdapter = new QuoteWrapper(IERC20(usdc), account, priceFeeds, 0);
    weth = new MockERC20("wrapped eth", "wETH");
    wethAdapter = new BaseWrapper(IERC20(weth), IAccount(address(account)), priceFeeds, 1);

    /* Lending */
    dai = new MockERC20("dai", "DAI");
    // starts at 5%, increases to 10% at 50% util, then grows by 2% for every 10% util increase
    interestRateModel = new ContinuousJumpRateModel(5e16, 1e17, 2e17, 5e17);
    daiLending = new Lending(IERC20(dai), IAccount(address(account)), interestRateModel);

    /* Options */
    settlementPricer = new SettlementPricer(PriceFeeds(priceFeeds));
    optionAdapter = new OptionToken(account, priceFeeds, settlementPricer, 1);

    /* Risk Manager */
<<<<<<< HEAD
    rm = new PortfolioRiskPOCManager(IAccount(address(account)), PriceFeeds(priceFeeds), usdcAdapter, wethAdapter, optionAdapter, daiLending);
=======
    rm =
    new PortfolioRiskPOCManager(IAccount(address(account)), PriceFeeds(priceFeeds), usdcAdapter, 0, wethAdapter, 1, optionAdapter, daiLending);
>>>>>>> 5d4796a4
    usdcAdapter.setManagerAllowed(IManager(rm), true);
    optionAdapter.setManagerAllowed(IManager(rm), true);
    daiLending.setManagerAllowed(IManager(rm), true);

    vm.stopPrank();
  }

  function setPrices(uint usdcPrice, uint wethPrice) public {
    vm.startPrank(owner);
    priceFeeds.setSpotForFeed(usdcFeedId, usdcPrice);
    priceFeeds.setSpotForFeed(wethFeedId, wethPrice);
    vm.stopPrank();
  }

  function setSettlementPrice(uint expiry) public {
    vm.startPrank(owner);
    settlementPricer.setSettlementPrice(wethFeedId, expiry);
    settlementPricer.setSettlementPrice(usdcFeedId, expiry);
    vm.stopPrank();
  }

  function setScenarios(PortfolioRiskPOCManager.Scenario[] memory scenarios) public {
    vm.startPrank(owner);
    rm.setScenarios(scenarios);
    vm.stopPrank();
  }

  function tradeCallOption(uint longAcc, uint shortAcc, uint amount, uint premium, uint optionSubId) public {
    AccountStructs.AssetTransfer memory optionTransfer = AccountStructs.AssetTransfer({
      fromAcc: shortAcc,
      toAcc: longAcc,
      asset: IAsset(optionAdapter),
      subId: optionSubId,
      amount: int(amount),
      assetData: bytes32(0)
    });

    AccountStructs.AssetTransfer memory premiumTransfer = AccountStructs.AssetTransfer({
      fromAcc: longAcc,
      toAcc: shortAcc,
      asset: IAsset(usdcAdapter),
      subId: 0,
      amount: int(premium),
      assetData: bytes32(0)
    });

    AccountStructs.AssetTransfer[] memory transferBatch = new AccountStructs.AssetTransfer[](2);
    transferBatch[0] = optionTransfer;
    transferBatch[1] = premiumTransfer;

    account.submitTransfers(transferBatch, "");
  }

  function setupDefaultScenarios() public {
    vm.startPrank(owner);
    uint[5] memory shocks = [uint(50e16), uint(75e16), uint(1e18), uint(125e16), uint(150e16)];

    PortfolioRiskPOCManager.Scenario[] memory scenarios = new PortfolioRiskPOCManager.Scenario[](5);
    for (uint i; i < shocks.length; i++) {
      scenarios[i] = PortfolioRiskPOCManager.Scenario({spotShock: shocks[i], ivShock: 100e18});
    }

    PortfolioRiskPOCManager(rm).setScenarios(scenarios);
    vm.stopPrank();
  }

  function createAccountAndDepositUSDC(address user, uint balance) public returns (uint accountId) {
    vm.startPrank(user);
    accountId = account.createAccount(user, IManager(rm));
    vm.stopPrank();

    if (balance > 0) {
      vm.startPrank(owner);
      usdc.mint(user, balance);
      vm.stopPrank();

      vm.startPrank(user);
      usdc.approve(address(usdcAdapter), type(uint).max);
      usdcAdapter.deposit(accountId, balance);
      vm.stopPrank();
    }
    return accountId;
  }

  function createAccountAndDepositDaiLending(address user, uint balance) public returns (uint accountId) {
    vm.startPrank(user);
    accountId = account.createAccount(user, IManager(rm));
    vm.stopPrank();

    if (balance > 0) {
      vm.startPrank(owner);
      dai.mint(user, balance);
      vm.stopPrank();

      vm.startPrank(user);
      dai.approve(address(daiLending), type(uint).max);
      daiLending.deposit(accountId, balance);
      vm.stopPrank();
    }
    return accountId;
  }

  function setupMaxAssetAllowancesForAll(address ownerAdd, uint ownerAcc, address delegate) internal {
    vm.startPrank(ownerAdd);
    AccountStructs.AssetAllowance[] memory assetAllowances = new AccountStructs.AssetAllowance[](2);
    assetAllowances[0] =
      AccountStructs.AssetAllowance({asset: IAsset(optionAdapter), positive: type(uint).max, negative: type(uint).max});
    assetAllowances[1] =
      AccountStructs.AssetAllowance({asset: IAsset(usdcAdapter), positive: type(uint).max, negative: type(uint).max});

    account.setAssetAllowances(ownerAcc, delegate, assetAllowances);
    vm.stopPrank();
  }

  function setupMaxSingleAssetAllowance(address ownerAdd, uint ownerAcc, address delegate, IAsset asset) internal {
    vm.startPrank(ownerAdd);
    AccountStructs.AssetAllowance[] memory assetAllowances = new AccountStructs.AssetAllowance[](2);
    assetAllowances[0] =
      AccountStructs.AssetAllowance({asset: IAsset(asset), positive: type(uint).max, negative: type(uint).max});

    account.setAssetAllowances(ownerAcc, delegate, assetAllowances);
    vm.stopPrank();
  }

  function tradeOptionWithUSDC(uint fromAcc, uint toAcc, uint optionAmount, uint usdcAmount, uint optionSubId) internal {
    AccountStructs.AssetTransfer memory optionTransfer = AccountStructs.AssetTransfer({
      fromAcc: fromAcc,
      toAcc: toAcc,
      asset: IAsset(optionAdapter),
      subId: optionSubId,
      amount: int(optionAmount),
      assetData: bytes32(0)
    });

    AccountStructs.AssetTransfer memory premiumTransfer = AccountStructs.AssetTransfer({
      fromAcc: toAcc,
      toAcc: fromAcc,
      asset: IAsset(usdcAdapter),
      subId: 0,
      amount: int(usdcAmount),
      assetData: bytes32(0)
    });

    AccountStructs.AssetTransfer[] memory transferBatch = new AccountStructs.AssetTransfer[](2);
    transferBatch[0] = optionTransfer;
    transferBatch[1] = premiumTransfer;

    account.submitTransfers(transferBatch, "");
  }
}<|MERGE_RESOLUTION|>--- conflicted
+++ resolved
@@ -67,12 +67,7 @@
     optionAdapter = new OptionToken(account, priceFeeds, settlementPricer, 1);
 
     /* Risk Manager */
-<<<<<<< HEAD
     rm = new PortfolioRiskPOCManager(IAccount(address(account)), PriceFeeds(priceFeeds), usdcAdapter, wethAdapter, optionAdapter, daiLending);
-=======
-    rm =
-    new PortfolioRiskPOCManager(IAccount(address(account)), PriceFeeds(priceFeeds), usdcAdapter, 0, wethAdapter, 1, optionAdapter, daiLending);
->>>>>>> 5d4796a4
     usdcAdapter.setManagerAllowed(IManager(rm), true);
     optionAdapter.setManagerAllowed(IManager(rm), true);
     daiLending.setManagerAllowed(IManager(rm), true);
