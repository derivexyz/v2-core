pragma solidity ^0.8.13;

import "openzeppelin-contracts/contracts/token/ERC20/IERC20.sol";
import "openzeppelin-contracts/contracts/utils/math/SafeCast.sol";
import "synthetix/Owned.sol";
import "synthetix/DecimalMath.sol";
import "synthetix/SignedDecimalMath.sol";
import "src/interfaces/IAsset.sol";
import "./InterestRateModel.sol";
import "src/interfaces/IAccount.sol";
import "src/interfaces/AccountStructs.sol";

contract Lending is IAsset, Owned {
  using SignedDecimalMath for int;
  using DecimalMath for uint;
  using SafeCast for uint;
  using SafeCast for int;

  mapping(IManager => bool) riskModelAllowList;
  IERC20 token;
  IAccount account;
  InterestRateModel interestRateModel;

  uint public feeFactor; // fee taken by asset from interest

  uint public totalBorrow;
  uint public totalSupply;
  uint public accruedFees;

  uint public accrualTimestamp; // epoch time of last update to indices
  uint public borrowIndex; // used to apply interest accruals to individual borrow balances
  uint public supplyIndex; // used to apply interest accruals to individual supply balances

  mapping(uint => uint) public accountIndex; // could be borrow or supply index

  constructor(
    IERC20 token_, 
    IAccount account_, 
    InterestRateModel _interestRateModel    
  ) Owned() {
    token = token_;
    account = account_;

    accrualTimestamp = block.timestamp;
    _setInterestRateModelFresh(_interestRateModel);
    borrowIndex = DecimalMath.UNIT;
    supplyIndex = DecimalMath.UNIT;
  }

  ////////////////////
  // Accounts Hooks //
  ////////////////////

  function handleAdjustment(
<<<<<<< HEAD
    IAccount.AssetAdjustment memory adjustment, int preBal, IManager riskModel, address
  ) external override returns (int finalBal, bool needAdjustment) {
=======
    AccountStructs.AssetAdjustment memory adjustment, int preBal, IManager riskModel, address
  ) external override returns (int finalBal) {
>>>>>>> ba6930a1
    require(adjustment.subId == 0 && riskModelAllowList[riskModel]);

    /* Makes a continuous compounding interest calculation.
       (a) updates totalBorrow and totalSupply according to accrual */ 
    accrueInterest();

    if (preBal == 0 && adjustment.amount == 0) {
      return (0, false); 
    }

    needAdjustment = adjustment.amount < 0;

    int freshBal = _getBalanceFresh(adjustment.acc, preBal);
    finalBal = freshBal + adjustment.amount;

    /* No need to SSTORE index if finalBal = 0 */
    if (finalBal < 0) {
      accountIndex[adjustment.acc] = borrowIndex;
    } else if (finalBal > 0) {
      accountIndex[adjustment.acc] = supplyIndex;
    } 

    /* (b) updates totalBorrows and totalSupply according to adjustment */
    // TODO: need to clean up
    if (freshBal <= 0 && finalBal <= 0) {
      totalBorrow = (totalBorrow.toInt256() + (freshBal - finalBal)).toUint256();
    } else if (freshBal >= 0 && finalBal >= 0) {
      totalSupply = (totalSupply.toInt256() + (finalBal - freshBal)).toUint256();
    } else if (freshBal < 0 && finalBal > 0) {
      totalBorrow -= (-freshBal).toUint256();
      totalSupply += finalBal.toUint256();
    } else { // (freshBal > 0 && finalBal < 0)
      totalBorrow += (-finalBal).toUint256();
      totalSupply -= freshBal.toUint256();
    }
  }

  function handleManagerChange(uint, IManager) external pure override {}

  //////////////////
  // User Actions // 
  //////////////////

  /** @notice returns latest balance without updating accounts but will update market indices
    * @dev can be used by manager for risk assessments
    */
  function getBalance(uint accountId) external returns (int balance) {
    accrueInterest();
    return _getBalanceFresh(
      accountId, 
      account.getBalance(accountId, IAsset(address(this)), 0)
    );
  }


  function updateBalance(uint accountId) external returns (int balance) {
    /* This will eventually call asset.handleAdjustment() and accrue interest */
    balance = account.assetAdjustment(
      AccountStructs.AssetAdjustment({
        acc: accountId, 
        asset: IAsset(address(this)), 
        subId: 0,
        amount: 0,
        assetData: bytes32(0)
      }),
      true, // adjust balance with handleAdjustment so we apply interest
      ""
    );
  }

  function deposit(uint recipientAccount, uint amount) external {
    account.assetAdjustment(
      AccountStructs.AssetAdjustment({
        acc: recipientAccount,
        asset: IAsset(address(this)),
        subId: 0,
        amount: int(amount),
        assetData: bytes32(0)
      }),
      true, // adjust balance with handleAdjustment so we apply interest
      ""
    );
    token.transferFrom(msg.sender, address(this), amount);
  }

  function withdraw(uint accountId, uint amount, address recipientAccount) external {
    account.assetAdjustment(
      AccountStructs.AssetAdjustment({
        acc: accountId, 
        asset: IAsset(address(this)), 
        subId: 0, 
        amount: -int(amount),
        assetData: bytes32(0)
      }),
      true, // adjust balance with handleAdjustment so we apply interest
      ""
    );
    token.transfer(recipientAccount, amount);
  }

  //////////////
  // Interest // 
  //////////////

  function _getBalanceFresh(
    uint accountId, 
    int preBalance
  ) internal view returns (int freshBalance) {
    /* expect interest to accrue before fresh balance is returned */
    if (accrualTimestamp != block.timestamp) {
      revert InterestAccrualStale(address(this), accrualTimestamp, block.timestamp);
    }

    uint currentMarketIndex;
    if (preBalance > 0) {
      currentMarketIndex = supplyIndex;
    } else if (preBalance < 0) {
      currentMarketIndex = borrowIndex;
    } else {
      return 0;
    }
    uint currentAccountIndex = accountIndex[accountId];

    return preBalance
      .multiplyDecimal(currentMarketIndex.toInt256())
      .divideDecimal(currentAccountIndex.toInt256());
  }

  /**
    * @notice Applies accrued interest to total borrows, supply and reserves
    * @dev Calculates interest accrued from the last checkpointed block
    *      up to the current block and writes new checkpoint to storage.
    */
  function accrueInterest() public {
    /* Short-circuit accumulating 0 interest */
    uint accrualTimestampPrior = accrualTimestamp;
    if (accrualTimestampPrior == block.timestamp) { return; }

    /* Read the previous values out of storage */
    uint borrowPrior = totalBorrow;
    uint supplyPrior = totalSupply;

    /* Calculate the number of blocks elapsed since the last accrual */
    uint elapsedTime = block.timestamp - accrualTimestampPrior;

    /* Continuously compounding interest accrual  */
    uint interestFactor = interestRateModel.getBorrowInterestFactor(elapsedTime, getCash(), borrowPrior);
    uint interestAccumulated = borrowPrior.multiplyDecimal(interestFactor);
    
    /* SSTORE global variables */
    accrualTimestamp = block.timestamp;

    totalBorrow = interestAccumulated + borrowPrior;
    totalSupply = interestAccumulated.multiplyDecimal(DecimalMath.UNIT - feeFactor) + supplyPrior;
    accruedFees += interestAccumulated.multiplyDecimal(feeFactor);

    borrowIndex = totalBorrow.divideDecimal(borrowPrior).multiplyDecimal(borrowIndex);
    supplyIndex = totalSupply.divideDecimal(supplyPrior).multiplyDecimal(supplyIndex);

    /* We emit an AccrueInterest event */
    emit AccrueInterest(getCash(), interestAccumulated, borrowIndex, totalBorrow);
  }

  ///////////
  // Views //
  ///////////

  /**
    * @notice Gets balance of this contract in terms of the underlying
    * @dev This excludes the value of the current message, if any
    * @return The quantity of underlying tokens owned by this contract
    */
  function getCash() internal view returns (uint) {
    return token.balanceOf(address(this));
  }


  ///////////
  // Admin //
  ///////////

  function socializeLoss(uint accountId, uint borrowAmountToSocialize) public {
    // TODO: this will need some onlyManager modifier

    // this will accrue the latest interest
    account.assetAdjustment(
      AccountStructs.AssetAdjustment({
        acc: accountId, 
        asset: IAsset(address(this)), 
        subId: 0, 
        amount: int(borrowAmountToSocialize),
        assetData: bytes32(0)
      }),
      true, // adjust balance with handleAdjustment so we apply interest
      ""
    );

    uint supplyPrior = totalSupply;
    uint newSupplyIndex = (supplyPrior - borrowAmountToSocialize)
      .divideDecimal(supplyPrior).multiplyDecimal(supplyIndex);

    supplyIndex = newSupplyIndex;
  }

  function setManagerAllowed(IManager riskModel, bool allowed) external onlyOwner {
    riskModelAllowList[riskModel] = allowed;
  }

  function setInterestRateModel(InterestRateModel newInterestRateModel) external onlyOwner {
    accrueInterest();
    return _setInterestRateModelFresh(newInterestRateModel);
  }

  /**
    * @notice admin function to update the interest rate model
    * @param newInterestRateModel the new interest rate model to use
    */
  function _setInterestRateModelFresh(InterestRateModel newInterestRateModel) internal {
    InterestRateModel oldInterestRateModel = interestRateModel;

    /* We fail gracefully unless market's block number equals current block number */
    if (accrualTimestamp != block.timestamp) {
      revert InterestAccrualStale(address(this), accrualTimestamp, block.timestamp);
    }

    /* newInterestRateModel.isInterestRateModel() must return true */
    require(newInterestRateModel.isInterestRateModel(), 
      "marker method returned false");

    /* Set the interest rate model to newInterestRateModel */
    interestRateModel = newInterestRateModel;
    emit NewMarketInterestRateModel(oldInterestRateModel, newInterestRateModel);
  }

  function reduceReserves(uint reduceAmount, address recipientAccount) external onlyOwner {
    accrueInterest();
    _reduceReservesFresh(reduceAmount, recipientAccount);
  }

  /**
    * @notice Reduces reserves by transferring to admin
    * @dev Requires fresh interest accrual
    * @param reduceAmount Amount of reduction to reserves
    * @param recipientAccount Address to send reduceAmount
    */
  function _reduceReservesFresh(uint reduceAmount, address recipientAccount) internal {
    /* Later on, this separation will allow for different underlying ERC20 types */

    // We fail gracefully unless market's block number equals current block number
    if (accrualTimestamp != block.timestamp) {
        revert InterestAccrualStale(address(this), accrualTimestamp, block.timestamp);
    }

    // Fail gracefully if protocol has insufficient underlying cash
    if (getCash() < reduceAmount) {
      revert NotEnoughCashForWithdrawal(address(this), getCash(), reduceAmount);
    }

    // Check reduceAmount ≤ reserves[n] (accruedFees)
    uint accruedFeesPrior = accruedFees;
    if (reduceAmount > accruedFeesPrior) {
      revert ReduceAmountGreaterThanAccrued(address(this), accruedFeesPrior, reduceAmount);
    }

    accruedFees = accruedFeesPrior - reduceAmount;

    // TODO: implement token specific transfer for various types of stables
    // doTransferOut(admin, reduceAmount);
    token.transfer(recipientAccount, reduceAmount);

    emit FeeClaimed(msg.sender, reduceAmount, accruedFees);
  }



  /**
    * @notice Event emitted when interest is accrued
    */
  event AccrueInterest(
    uint cashPrior, 
    uint interestAccumulated, 
    uint borrowIndex, 
    uint totalBorrows
  );

  /**
    * @notice Event emitted when interestRateModel is changed
    */
  event NewMarketInterestRateModel(
    InterestRateModel oldInterestRateModel, 
    InterestRateModel newInterestRateModel
  );

  /**
    * @notice Event emitted when the reserves are reduced
    */
  event FeeClaimed(
    address owner, 
    uint reduceAmount, 
    uint newAccruedFees
  );

  ////////////
  // Errors //
  ////////////

  error InterestAccrualStale(address thrower, uint lastUpdatedAt, uint currentTimestamp);
  error NotEnoughCashForWithdrawal(address thrower, uint currentCash, uint withdrawalAmount);
  error ReduceAmountGreaterThanAccrued(address thrower, uint accruedFees, uint reduceAmount);

}<|MERGE_RESOLUTION|>--- conflicted
+++ resolved
@@ -52,13 +52,8 @@
   ////////////////////
 
   function handleAdjustment(
-<<<<<<< HEAD
-    IAccount.AssetAdjustment memory adjustment, int preBal, IManager riskModel, address
+    AccountStructs.AssetAdjustment memory adjustment, int preBal, IManager riskModel, address
   ) external override returns (int finalBal, bool needAdjustment) {
-=======
-    AccountStructs.AssetAdjustment memory adjustment, int preBal, IManager riskModel, address
-  ) external override returns (int finalBal) {
->>>>>>> ba6930a1
     require(adjustment.subId == 0 && riskModelAllowList[riskModel]);
 
     /* Makes a continuous compounding interest calculation.
