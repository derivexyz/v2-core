--- conflicted
+++ resolved
@@ -13,7 +13,7 @@
 
 contract PCRMSpotJumpOracleGas is Script {
   Accounts account;
-  ChainlinkSpotFeed spotFeeds;
+  ChainlinkSpotFeed spotFeed;
   MockV3Aggregator aggregator;
   SpotJumpOracle oracle;
 
@@ -104,7 +104,7 @@
   function _setup() public {
     account = new Accounts("Lyra Margin Accounts", "LyraMarginNFTs");
     aggregator = new MockV3Aggregator(18, 1000e18);
-    spotFeeds = new ChainlinkSpotFeed(aggregator, 1 hours);
+    spotFeed = new ChainlinkSpotFeed(aggregator, 1 hours);
 
     SpotJumpOracle.JumpParams memory params = ISpotJumpOracle.JumpParams({
       start: 100,
@@ -115,11 +115,7 @@
     });
 
     uint32[16] memory initialJumps;
-<<<<<<< HEAD
-    oracle = new SpotJumpOracle(address(spotFeeds), params, initialJumps);
-=======
-    oracle = new SpotJumpOracle(ISpotFeeds(address(spotFeeds)), 1, params, initialJumps);
->>>>>>> 811b49e8
+    oracle = new SpotJumpOracle(spotFeed, params, initialJumps);
   }
 
   function test() public {}
