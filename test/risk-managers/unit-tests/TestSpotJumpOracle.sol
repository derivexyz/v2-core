--- conflicted
+++ resolved
@@ -11,13 +11,8 @@
 import "test/feeds/mocks/MockV3Aggregator.sol";
 
 contract SpotJumpOracleTester is SpotJumpOracle {
-<<<<<<< HEAD
-  constructor(address _spotFeeds, JumpParams memory _params, uint32[16] memory _initialJumps)
-    SpotJumpOracle(_spotFeeds, _params, _initialJumps)
-=======
-  constructor(ISpotFeeds _spotFeeds, uint _feedId, JumpParams memory _params, uint32[16] memory _initialJumps)
-    SpotJumpOracle(_spotFeeds, _feedId, _params, _initialJumps)
->>>>>>> 811b49e8
+  constructor(IChainlinkSpotFeed _spotFeed, JumpParams memory _params, uint32[16] memory _initialJumps)
+    SpotJumpOracle(_spotFeed, _params, _initialJumps)
   {}
 
   function calcSpotJump(uint liveSpot, uint referencePrice) external pure returns (uint32 jump) {
@@ -35,7 +30,7 @@
 
 contract UNIT_TestSpotJumpOracle is Test {
   Accounts account;
-  ChainlinkSpotFeed spotFeeds;
+  ChainlinkSpotFeed spotFeed;
   MockV3Aggregator aggregator;
   SpotJumpOracleTester oracle;
 
@@ -48,7 +43,7 @@
     account = new Accounts("Lyra Margin Accounts", "LyraMarginNFTs");
 
     aggregator = new MockV3Aggregator(18, 1000e18);
-    spotFeeds = new ChainlinkSpotFeed(aggregator, 1 hours);
+    spotFeed = new ChainlinkSpotFeed(aggregator, 1 hours);
   }
 
   ///////////
@@ -58,11 +53,7 @@
   function testCreateContractAndSetEmptyJumps() public {
     SpotJumpOracle.JumpParams memory params = _defaultJumpParams(1000e18);
     uint32[16] memory initialJumps;
-<<<<<<< HEAD
-    oracle = new SpotJumpOracleTester(address(spotFeeds), params, initialJumps);
-=======
-    oracle = new SpotJumpOracleTester(ISpotFeeds(spotFeeds), 1, params, initialJumps);
->>>>>>> 811b49e8
+    oracle = new SpotJumpOracleTester(spotFeed, params, initialJumps);
   }
 
   function testRevertIfMaxJumpTooHigh() public {
@@ -71,13 +62,8 @@
 
     // make large so that width * 16 > type(uint32).max
     params.width = 300_000_000;
-<<<<<<< HEAD
-    vm.expectRevert(SpotJumpOracle.SJO_MaxJumpExceedsLimit.selector);
-    oracle = new SpotJumpOracleTester(address(spotFeeds), params, initialJumps);
-=======
     vm.expectRevert(ISpotJumpOracle.SJO_MaxJumpExceedsLimit.selector);
-    oracle = new SpotJumpOracleTester(ISpotFeeds(address(spotFeeds)), 1, params, initialJumps);
->>>>>>> 811b49e8
+    oracle = new SpotJumpOracleTester(spotFeed, params, initialJumps);
   }
 
   ///////////////
@@ -318,11 +304,8 @@
   function _setupDefaultOracle() internal returns (SpotJumpOracleTester) {
     SpotJumpOracle.JumpParams memory params = _defaultJumpParams(1000e18);
     uint32[16] memory initialJumps;
-<<<<<<< HEAD
-    return new SpotJumpOracleTester(address(spotFeeds), params, initialJumps);
-=======
-    return new SpotJumpOracleTester(ISpotFeeds(address(spotFeeds)), 1, params, initialJumps);
->>>>>>> 811b49e8
+
+    return new SpotJumpOracleTester(spotFeed, params, initialJumps);
   }
 
   function _defaultJumpParams(uint referencePrice) internal view returns (SpotJumpOracle.JumpParams memory params) {
