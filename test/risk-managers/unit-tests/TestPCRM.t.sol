pragma solidity ^0.8.13;

import "forge-std/Test.sol";
import "src/assets/Option.sol";
import "src/risk-managers/PCRM.sol";
import "src/assets/CashAsset.sol";
import "src/Accounts.sol";
import "src/interfaces/IManager.sol";
import "src/interfaces/IAsset.sol";
import "src/interfaces/AccountStructs.sol";

import "test/shared/mocks/MockManager.sol";
import "test/shared/mocks/MockERC20.sol";
import "test/shared/mocks/MockAsset.sol";
import "test/shared/mocks/MockOption.sol";
import "test/shared/mocks/MockSM.sol";
<<<<<<< HEAD
import "test/shared/mocks/MockFeed.sol";
=======
import "test/risk-managers/mocks/MockSpotJumpOracle.sol";
>>>>>>> 811b49e8

import "test/risk-managers/mocks/MockDutchAuction.sol";

contract UNIT_TestPCRM is Test {
  Accounts account;
  PCRM manager;
  MockAsset cash;
  MockERC20 usdc;

<<<<<<< HEAD
  MockFeed feed;
=======
  ChainlinkSpotFeeds spotFeeds; //todo: should replace with generic mock
  MockSpotJumpOracle spotJumpOracle;
  MockV3Aggregator aggregator;
>>>>>>> 811b49e8
  MockOption option;
  MockDutchAuction auction;
  MockSM sm;
  uint feeRecipient;

  address alice = address(0xaa);
  address bob = address(0xbb);
  uint aliceAcc;
  uint bobAcc;

  function setUp() public {
    account = new Accounts("Lyra Margin Accounts", "LyraMarginNFTs");

    feed = new MockFeed();
    feed.setSpot(1000e18);

    usdc = new MockERC20("USDC", "USDC");

    auction = new MockDutchAuction();

    option = new MockOption(account);
    cash = new MockAsset(usdc, account, true);
    spotJumpOracle = new MockSpotJumpOracle();

    manager = new PCRM(
      account,
<<<<<<< HEAD
      feed,
      feed,
=======
      ISpotFeeds(address(spotFeeds)),
>>>>>>> 811b49e8
      ICashAsset(address(cash)),
      option,
      address(auction),
      ISpotJumpOracle(address(spotJumpOracle))
    );

    // cash.setWhitWelistManager(address(manager), true);
    manager.setParams(
      IPCRM.SpotShockParams({
        upInitial: 120e16,
        downInitial: 80e16,
        upMaintenance: 110e16,
        downMaintenance: 90e16,
        timeSlope: 1e18
      }),
      IPCRM.VolShockParams({
        minVol: 1e18,
        maxVol: 3e18,
        timeA: 30 days,
        timeB: 90 days,
        spotJumpMultipleSlope: 5e18,
        spotJumpMultipleLookback: 1 days
      }),
      IPCRM.PortfolioDiscountParams({
        maintenance: 90e16, // 90%
        initial: 80e16, // 80%
        riskFreeRate: 10e16 // 10%
      })
    );

    feeRecipient = account.createAccount(address(this), manager);

    vm.startPrank(alice);
    aliceAcc = account.createAccount(alice, IManager(manager));
    bobAcc = account.createAccount(bob, IManager(manager));
    vm.stopPrank();

    vm.startPrank(bob);
    account.approve(alice, bobAcc);
    vm.stopPrank();
  }

  //////////////
  // Transfer //
  //////////////

  function testBlockTradeIfMultipleExpiries() public {
    _depositCash(alice, aliceAcc, 5000e18);
    _depositCash(bob, bobAcc, 5000e18);
    // prepare trades
    uint callSubId = OptionEncoding.toSubId(block.timestamp + 1 days, 1000e18, true);
    uint longtermSubId = OptionEncoding.toSubId(block.timestamp + 365 days, 10e18, false);
    AccountStructs.AssetTransfer memory callTransfer = AccountStructs.AssetTransfer({
      fromAcc: bobAcc,
      toAcc: aliceAcc,
      asset: IAsset(option),
      subId: callSubId,
      amount: 1e18,
      assetData: ""
    });
    AccountStructs.AssetTransfer memory longtermTransfer = AccountStructs.AssetTransfer({
      fromAcc: bobAcc,
      toAcc: aliceAcc,
      asset: IAsset(option),
      subId: longtermSubId,
      amount: 5e18,
      assetData: ""
    });

    // open first expiry option
    vm.startPrank(address(alice));
    account.submitTransfer(callTransfer, "");

    // fail when adding an option with a new expiry
    vm.expectRevert(BaseManager.BM_OnlySingleExpiryPerAccount.selector);
    account.submitTransfer(longtermTransfer, "");
    vm.stopPrank();
  }

  function testHandleAdjustment() public {
    vm.startPrank(alice);
    AccountStructs.AssetTransfer memory assetTransfer = AccountStructs.AssetTransfer({
      fromAcc: bobAcc,
      toAcc: aliceAcc,
      asset: IAsset(option),
      subId: 1,
      amount: 1e18,
      assetData: ""
    });
    account.submitTransfer(assetTransfer, "");
    vm.stopPrank();

    // todo: actually do manager
  }

  function testCanHandleEmptyAdjustments() public {
    address caller = address(0xca11);
    vm.prank(address(account));
    AccountStructs.AssetDelta[] memory emptyDeltas = new AccountStructs.AssetDelta[](0);
    manager.handleAdjustment(aliceAcc, 2, caller, emptyDeltas, "");
  }

  /////////////////////////
  // Margin calculations //
  /////////////////////////

  function testEmptyInitialMarginCalculation() public view {
    IBaseManager.Strike[] memory strikes = new IBaseManager.Strike[](1);
    strikes[0] = IBaseManager.Strike({strike: 0, calls: 0, puts: 0, forwards: 0});

    IBaseManager.Portfolio memory portfolio =
      IBaseManager.Portfolio({cash: 0, expiry: 0, numStrikesHeld: 0, strikes: strikes});

    manager.getInitialMargin(portfolio);

    manager.getInitialMarginRVZero(portfolio);

    // todo: actually test
  }

  function testEmptyMaintenanceMarginCalculation() public view {
    IBaseManager.Strike[] memory strikes = new IBaseManager.Strike[](1);
    strikes[0] = IBaseManager.Strike({strike: 0, calls: 0, puts: 0, forwards: 0});

    IBaseManager.Portfolio memory expiry =
      IBaseManager.Portfolio({cash: 0, expiry: 0, numStrikesHeld: 0, strikes: strikes});

    manager.getMaintenanceMargin(expiry);

    // todo: actually test
  }

  function testInitialMarginCalculation() public view {
    IBaseManager.Strike[] memory strikes = new IBaseManager.Strike[](2);
    strikes[0] = IBaseManager.Strike({strike: 1000e18, calls: 1e18, puts: 0, forwards: 0});
    strikes[1] = IBaseManager.Strike({strike: 0e18, calls: 1e18, puts: 0, forwards: 0});

    IBaseManager.Portfolio memory expiry =
      IBaseManager.Portfolio({cash: 0, expiry: block.timestamp + 1 days, numStrikesHeld: 2, strikes: strikes});

    manager.getInitialMargin(expiry);

    // todo: actually test
  }

  function testNegativePnLSettledExpiryCalculation() public {
    skip(30 days);
    IBaseManager.Strike[] memory strikes = new IBaseManager.Strike[](2);
    strikes[0] = IBaseManager.Strike({strike: 1000e18, calls: 1e18, puts: 0, forwards: 0});
    strikes[1] = IBaseManager.Strike({strike: 0e18, calls: 1e18, puts: 0, forwards: 0});

<<<<<<< HEAD
    feed.setSpot(100e18);
=======
    aggregator.updateRoundData(2, 100e18, block.timestamp, block.timestamp, 2);
    uint expiryTimestamp = block.timestamp - 1 days;
    option.setMockedExpiryPrice(expiryTimestamp, 100e18);
    IBaseManager.Portfolio memory expiry =
      IBaseManager.Portfolio({cash: 0, expiry: expiryTimestamp, numStrikesHeld: 2, strikes: strikes});

    manager.getInitialMargin(expiry);

    // todo: actually test, added for coverage
  }

  function testPositivePnLSettledExpiryCalculation() public {
    skip(30 days);
    IBaseManager.Strike[] memory strikes = new IBaseManager.Strike[](1);
    strikes[0] = IBaseManager.Strike({strike: 1000e18, calls: 1e18, puts: 0, forwards: 0});

    aggregator.updateRoundData(2, 2000e18, block.timestamp, block.timestamp, 2);
    uint expiryTimestamp = block.timestamp - 1 days;
    option.setMockedExpiryPrice(expiryTimestamp, 2000e18);
>>>>>>> 811b49e8
    IBaseManager.Portfolio memory expiry =
      IBaseManager.Portfolio({cash: 0, expiry: expiryTimestamp, numStrikesHeld: 1, strikes: strikes});

    manager.getInitialMargin(expiry);

    // todo: actually test, added for coverage
  }

  function testCanBypassCashCheck() public {
    manager.setFeeRecipient(feeRecipient);
    // alice open 1 long call, short 10 put
    _openDefaultOptions();

    // set price to 0. Alice is insolvent
    feed.setSpot(0);

    IBaseManager.Portfolio memory portfolio = manager.getPortfolio(aliceAcc);
    int marginBefore = manager.getInitialMargin(portfolio);

    // margin is negative
    assertLt(marginBefore, 0);

    uint amountCashToAdd = 1000e18;
    _depositCash(alice, aliceAcc, amountCashToAdd);

    IBaseManager.Portfolio memory portfolioAfter = manager.getPortfolio(aliceAcc);
    int marginAfter = manager.getInitialMargin(portfolioAfter);
    assertEq(marginAfter, marginBefore + int(amountCashToAdd));
  }

  ////////////////////
  // Manager Change //
  ////////////////////

  function testValidManagerChange() public {
    MockManager newManager = new MockManager(address(account));

    // todo: test change to valid manager
    vm.startPrank(address(alice));
    account.changeManager(aliceAcc, IManager(address(newManager)), "");
    vm.stopPrank();
  }

  //////////////////
  // Liquidations //
  //////////////////

  function testCheckAndStartLiquidation() public {
    manager.checkAndStartLiquidation(aliceAcc);
  }

  function testExecuteBid() public {
    manager.setFeeRecipient(feeRecipient);
    // add some usdc for buffer
    usdc.mint(bob, 1000_000e18);
    vm.startPrank(bob);
    usdc.approve(address(cash), type(uint).max);
    cash.deposit(bobAcc, 0, 1000_000e18);
    vm.stopPrank();

    // alice open 1 long call, short 10 put
    (uint callId, uint putId) = _openDefaultOptions();

    // alice transfer cash to bob
    _transferCash();

    // alice has 3 positions
    int aliceCashBefore = account.getBalance(aliceAcc, cash, 0);
    int bobCashBefore = account.getBalance(bobAcc, cash, 0);
    assertEq(account.getAccountBalances(aliceAcc).length, 3);

    uint exerciseCashAmount = 50e18;
    uint fee = 5e18;
    // 20% got liquidated

    vm.prank(address(auction));
    manager.executeBid(aliceAcc, bobAcc, 0.2e18, exerciseCashAmount, fee);

    assertEq(account.getAccountBalances(aliceAcc).length, 3);
    assertEq(account.getBalance(aliceAcc, option, callId), 0.8e18); // 80% of +1 long call
    assertEq(account.getBalance(aliceAcc, option, putId), -8e18); // 80% of -10 short put

    // alice got 80% of her cash left + amount paid
    int aliceCashAfter = account.getBalance(aliceAcc, cash, 0);
    assertEq(aliceCashBefore * 4 / 5 + int(exerciseCashAmount), aliceCashAfter);

    // bob's is increased by 20% of alice cash - amount paid to alice - fee
    int bobCashAfter = account.getBalance(bobAcc, cash, 0);
    assertEq(aliceCashBefore * 1 / 5 - int(exerciseCashAmount) - int(fee), bobCashAfter - bobCashBefore);

    assertEq(account.getBalance(feeRecipient, cash, 0), int(fee));
  }

  function testCannotExecuteBidIfLiquidatorBecomesUnderwater() public {
    manager.setFeeRecipient(feeRecipient);
    // alice open 1 long call, short 10 put
    _openDefaultOptions();

    uint exerciseCashAmount = 10000e18; // paying gigantic amount that makes liquidator insolvent
    vm.expectRevert(abi.encodeWithSelector(PCRM.PCRM_MarginRequirementNotMet.selector, int(-5362191780821917808000)));
    vm.prank(address(auction));
    manager.executeBid(aliceAcc, bobAcc, 0.2e18, exerciseCashAmount, 0);
  }

  function testExecuteEmptyBidOnEmptyAccount() public {
    manager.setFeeRecipient(feeRecipient);
    assertEq(account.getAccountBalances(aliceAcc).length, 0);

    vm.prank(address(auction));
    manager.executeBid(aliceAcc, bobAcc, 0.5e18, 0, 0);

    assertEq(account.getAccountBalances(aliceAcc).length, 0);
  }

  function testCannotExecuteBidWithPortionGreaterThan100() public {
    vm.expectRevert(PCRM.PCRM_InvalidBidPortion.selector);
    vm.prank(address(auction));
    manager.executeBid(aliceAcc, bobAcc, 1e18 + 1, 0, 0);
  }

  //////////
  // View //
  //////////

  function testGetPortfolio() public {
    _openDefaultOptions();

    _transferCash();

    (IBaseManager.Portfolio memory holding) = manager.getPortfolio(aliceAcc);
    assertEq(holding.strikes[0].strike, 1000e18);
    assertEq(holding.strikes[0].calls, 0);
    assertEq(holding.strikes[0].puts, -9e18);
    assertEq(holding.strikes[0].forwards, 1e18);
  }

  function _transferCash() internal {
    vm.startPrank(address(alice));
    AccountStructs.AssetTransfer memory cashTransfer = AccountStructs.AssetTransfer({
      fromAcc: aliceAcc,
      toAcc: bobAcc,
      asset: IAsset(address(cash)),
      subId: 0,
      amount: 1000e18,
      assetData: ""
    });
    account.submitTransfer(cashTransfer, "");
    vm.stopPrank();
  }

  // alice open 1 long call, 10 short put. both with 4K cash
  function _openDefaultOptions() internal returns (uint callSubId, uint putSubId) {
    _depositCash(alice, aliceAcc, 4000e18);
    _depositCash(bob, bobAcc, 4000e18);

    vm.startPrank(address(alice));
    callSubId = OptionEncoding.toSubId(block.timestamp + 1 days, 1000e18, true);
    putSubId = OptionEncoding.toSubId(block.timestamp + 1 days, 1000e18, false);

    AccountStructs.AssetTransfer[] memory transfers = new AccountStructs.AssetTransfer[](2);

    transfers[0] = AccountStructs.AssetTransfer({
      fromAcc: bobAcc,
      toAcc: aliceAcc,
      asset: IAsset(option),
      subId: callSubId,
      amount: 1e18,
      assetData: ""
    });
    transfers[1] = AccountStructs.AssetTransfer({
      fromAcc: bobAcc,
      toAcc: aliceAcc,
      asset: IAsset(option),
      subId: putSubId,
      amount: -10e18,
      assetData: ""
    });
    account.submitTransfers(transfers, "");
    vm.stopPrank();
  }

  function _depositCash(address user, uint acc, uint amount) internal {
    usdc.mint(user, amount);
    vm.startPrank(user);
    usdc.approve(address(cash), type(uint).max);
    cash.deposit(acc, 0, amount);
    vm.stopPrank();
  }
}<|MERGE_RESOLUTION|>--- conflicted
+++ resolved
@@ -14,11 +14,8 @@
 import "test/shared/mocks/MockAsset.sol";
 import "test/shared/mocks/MockOption.sol";
 import "test/shared/mocks/MockSM.sol";
-<<<<<<< HEAD
 import "test/shared/mocks/MockFeed.sol";
-=======
 import "test/risk-managers/mocks/MockSpotJumpOracle.sol";
->>>>>>> 811b49e8
 
 import "test/risk-managers/mocks/MockDutchAuction.sol";
 
@@ -28,13 +25,8 @@
   MockAsset cash;
   MockERC20 usdc;
 
-<<<<<<< HEAD
   MockFeed feed;
-=======
-  ChainlinkSpotFeeds spotFeeds; //todo: should replace with generic mock
   MockSpotJumpOracle spotJumpOracle;
-  MockV3Aggregator aggregator;
->>>>>>> 811b49e8
   MockOption option;
   MockDutchAuction auction;
   MockSM sm;
@@ -61,12 +53,8 @@
 
     manager = new PCRM(
       account,
-<<<<<<< HEAD
       feed,
       feed,
-=======
-      ISpotFeeds(address(spotFeeds)),
->>>>>>> 811b49e8
       ICashAsset(address(cash)),
       option,
       address(auction),
@@ -218,12 +206,10 @@
     strikes[0] = IBaseManager.Strike({strike: 1000e18, calls: 1e18, puts: 0, forwards: 0});
     strikes[1] = IBaseManager.Strike({strike: 0e18, calls: 1e18, puts: 0, forwards: 0});
 
-<<<<<<< HEAD
     feed.setSpot(100e18);
-=======
-    aggregator.updateRoundData(2, 100e18, block.timestamp, block.timestamp, 2);
     uint expiryTimestamp = block.timestamp - 1 days;
-    option.setMockedExpiryPrice(expiryTimestamp, 100e18);
+    
+    feed.setFuturePrice(expiryTimestamp, 100e18);
     IBaseManager.Portfolio memory expiry =
       IBaseManager.Portfolio({cash: 0, expiry: expiryTimestamp, numStrikesHeld: 2, strikes: strikes});
 
@@ -237,10 +223,9 @@
     IBaseManager.Strike[] memory strikes = new IBaseManager.Strike[](1);
     strikes[0] = IBaseManager.Strike({strike: 1000e18, calls: 1e18, puts: 0, forwards: 0});
 
-    aggregator.updateRoundData(2, 2000e18, block.timestamp, block.timestamp, 2);
     uint expiryTimestamp = block.timestamp - 1 days;
-    option.setMockedExpiryPrice(expiryTimestamp, 2000e18);
->>>>>>> 811b49e8
+
+    feed.setFuturePrice(expiryTimestamp, 2000e18);
     IBaseManager.Portfolio memory expiry =
       IBaseManager.Portfolio({cash: 0, expiry: expiryTimestamp, numStrikesHeld: 1, strikes: strikes});
 
