--- conflicted
+++ resolved
@@ -234,15 +234,9 @@
   // Margin calculations //
   /////////////////////////
 
-<<<<<<< HEAD
   function testEmptyInitialMarginCalculation() public {
-    BaseManager.Strike[] memory strikes = new BaseManager.Strike[](1);
-    strikes[0] = BaseManager.Strike({strike: 0, calls: 0, puts: 0, forwards: 0});
-=======
-  function testEmptyInitialMarginCalculation() public view {
     IBaseManager.Strike[] memory strikes = new IBaseManager.Strike[](1);
     strikes[0] = IBaseManager.Strike({strike: 0, calls: 0, puts: 0, forwards: 0});
->>>>>>> 648ad409
 
     IBaseManager.Portfolio memory portfolio =
       IBaseManager.Portfolio({cash: 0, expiry: 0, numStrikesHeld: 0, strikes: strikes});
@@ -254,15 +248,9 @@
     // todo: actually test
   }
 
-<<<<<<< HEAD
   function testEmptyMaintenanceMarginCalculation() public {
-    BaseManager.Strike[] memory strikes = new BaseManager.Strike[](1);
-    strikes[0] = BaseManager.Strike({strike: 0, calls: 0, puts: 0, forwards: 0});
-=======
-  function testEmptyMaintenanceMarginCalculation() public view {
     IBaseManager.Strike[] memory strikes = new IBaseManager.Strike[](1);
     strikes[0] = IBaseManager.Strike({strike: 0, calls: 0, puts: 0, forwards: 0});
->>>>>>> 648ad409
 
     IBaseManager.Portfolio memory expiry =
       IBaseManager.Portfolio({cash: 0, expiry: 0, numStrikesHeld: 0, strikes: strikes});
@@ -272,17 +260,10 @@
     // todo: actually test
   }
 
-<<<<<<< HEAD
   function testInitialMarginCalculation() public {
-    BaseManager.Strike[] memory strikes = new BaseManager.Strike[](2);
-    strikes[0] = BaseManager.Strike({strike: 1000e18, calls: 1e18, puts: 0, forwards: 0});
-    strikes[1] = BaseManager.Strike({strike: 0e18, calls: 1e18, puts: 0, forwards: 0});
-=======
-  function testInitialMarginCalculation() public view {
     IBaseManager.Strike[] memory strikes = new IBaseManager.Strike[](2);
     strikes[0] = IBaseManager.Strike({strike: 1000e18, calls: 1e18, puts: 0, forwards: 0});
     strikes[1] = IBaseManager.Strike({strike: 0e18, calls: 1e18, puts: 0, forwards: 0});
->>>>>>> 648ad409
 
     IBaseManager.Portfolio memory expiry =
       IBaseManager.Portfolio({cash: 0, expiry: block.timestamp + 1 days, numStrikesHeld: 2, strikes: strikes});
