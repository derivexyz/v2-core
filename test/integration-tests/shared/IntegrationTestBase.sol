--- conflicted
+++ resolved
@@ -46,11 +46,7 @@
   // sm account id will be 1 after setup
   uint smAcc = 1;
 
-<<<<<<< HEAD
   // updatable 
-=======
-  // updatable
->>>>>>> 2db58dd4
   uint pcrmFeeAcc;
 
   function _setupIntegrationTestComplete() internal {
@@ -87,6 +83,7 @@
     // nonce: 5 => Deploy CashAsset
     address auctionAddr = _predictAddress(address(this), 8);
     cash = new CashAsset(accounts, usdc, rateModel, smAcc, auctionAddr);
+    cash = new CashAsset(accounts, usdc, rateModel, smAcc, auctionAddr);
 
     // nonce: 6 => Deploy OptionAsset
     option = new Option(accounts, address(feed), feedId);
@@ -105,24 +102,18 @@
     securityModule = new SecurityModule(accounts, cash, usdc, IManager(address(pcrm)));
 
     assertEq(securityModule.accountId(), smAcc);
+    assertEq(securityModule.accountId(), smAcc);
   }
 
   function _finishContractSetups() internal {
     // whitelist setting in cash asset
     cash.setWhitelistManager(address(pcrm), true);
-<<<<<<< HEAD
-    //todo: pcrm
-
-    pcrmFeeAcc = accounts.createAccount(address(this), pcrm);
-    pcrm.setFeeRecipient(pcrmFeeAcc);
-=======
 
     // PCRM setups
     pcrmFeeAcc = accounts.createAccount(address(this), pcrm);
     pcrm.setFeeRecipient(pcrmFeeAcc);
 
     pcrm.setParams(_getDefaultPCRMShocks(), _getDefaultPCRMDiscount());
->>>>>>> 2db58dd4
 
     // add aggregator to feed
     aggregator = new MockV3Aggregator(8, 2000e8);
