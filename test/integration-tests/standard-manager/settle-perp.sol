// SPDX-License-Identifier: UNLICENSED
pragma solidity ^0.8.18;
import "forge-std/console2.sol";
<<<<<<< HEAD
import "lyra-utils/encoding/OptionEncoding.sol";
import "../shared/IntegrationTestBase.sol";
=======

import "../../shared/mocks/MockManager.sol";
import "../../shared/mocks/MockFeeds.sol";
import "../../shared/mocks/MockERC20.sol";
import "../../assets/cashAsset/mocks/MockInterestRateModel.sol";

import "src/SubAccounts.sol";
import "src/risk-managers/StandardManager.sol";
import "src/assets/PerpAsset.sol";
import "src/assets/CashAsset.sol";
import "src/assets/Option.sol";
import {ISubAccounts} from "src/interfaces/ISubAccounts.sol";
import {IDutchAuction} from "src/interfaces/IDutchAuction.sol";
import "src/interfaces/IPerpAsset.sol";
import "../../shared/mocks/MockSpotDiffFeed.sol";
>>>>>>> 491dc29b

/**
 * This test use the real StandardManager & PerpAsset to test the settlement flow
 */
<<<<<<< HEAD
contract INTEGRATION_PerpAssetSettlement is IntegrationTestBase {  
  
=======
contract INTEGRATION_PerpAssetSettlement is Test {
  PerpAsset perp;
  Option option;
  StandardManager manager;
  CashAsset cash;
  SubAccounts subAccounts;
  MockFeeds feed;
  MockSpotDiffFeed perpFeed;
  MockFeeds stableFeed;
  MockERC20 usdc;
  MockInterestRateModel rateModel;

  // keeper address to set impact prices
  address keeper = address(0xb0ba);
  // users
  address alice = address(0xaaaa);
  address bob = address(0xbbbb);
  address charlie = address(0xcccc);
  // accounts
  uint aliceAcc;
  uint bobAcc;
  uint charlieAcc;

>>>>>>> 491dc29b
  int oneContract = 1e18;


  function setUp() public {
    // deploy contracts
<<<<<<< HEAD
    _setupIntegrationTestComplete();
=======
    subAccounts = new SubAccounts("Lyra", "LYRA");
    feed = new MockFeeds();
    perpFeed = new MockSpotDiffFeed(feed);
    stableFeed = new MockFeeds();

    usdc = new MockERC20("USDC", "USDC");
    usdc.setDecimals(6);

    rateModel = new MockInterestRateModel(1e18);
    cash = new CashAsset(subAccounts, usdc, rateModel, 0, address(0));

    perp = new PerpAsset(subAccounts, 0.0075e18);

    perp.setSpotFeed(feed);
    perp.setPerpFeed(perpFeed);

    option = new Option(subAccounts, address(feed));

    manager = new StandardManager(subAccounts, ICashAsset(cash), IDutchAuction(address(0)));

    manager.whitelistAsset(perp, 1, IStandardManager.AssetType.Perpetual);
    manager.whitelistAsset(option, 1, IStandardManager.AssetType.Option);

    manager.setOraclesForMarket(1, feed, feed, feed, feed);

    manager.setStableFeed(stableFeed);
    stableFeed.setSpot(1e18, 1e18);
    manager.setDepegParameters(IStandardManager.DepegParams(0.98e18, 1.3e18));

    cash.setWhitelistManager(address(manager), true);

    perp.setWhitelistManager(address(manager), true);

    // create account for alice, bob, charlie
    aliceAcc = subAccounts.createAccountWithApproval(alice, address(this), manager);
    bobAcc = subAccounts.createAccountWithApproval(bob, address(this), manager);
    charlieAcc = subAccounts.createAccountWithApproval(charlie, address(this), manager);

    _setPerpPrices(initPrice);

    usdc.mint(address(this), 120_000e6);
    usdc.approve(address(cash), 120_000e6);
    cash.deposit(aliceAcc, 40_000e6);
    cash.deposit(bobAcc, 40_000e6);
    cash.deposit(charlieAcc, 40_000e6);

    perp.setTotalPositionCap(manager, 10000e18);
>>>>>>> 491dc29b

    // open trades: Alice is Short, Bob is Long
    _tradePerpContract(ethPerp, aliceAcc, bobAcc, oneContract);
  }

  function testSettleLongPosition() public {
    int cashBefore = _getCashBalance(bobAcc);

    _setPerpPrices(1600e18);

    // bobAcc close his position and has $100 in PNL
    _tradePerpContract(ethPerp, bobAcc, aliceAcc, oneContract);

    int cashAfter = _getCashBalance(bobAcc);

    // bob has $100 in PNL
    assertEq(cashBefore + 100e18, cashAfter);
  }

  function testSettleShortPosition() public {
    int cashBefore = _getCashBalance(aliceAcc);

    // alice is short, bob is long
    _setPerpPrices(1600e18);

    // alice close his position and has $100 in PNL
    _tradePerpContract(ethPerp, bobAcc, aliceAcc, oneContract);

    int cashAfter = _getCashBalance(aliceAcc);

    // alice has lost $100
    assertEq(cashBefore - 100e18, cashAfter);
  }

  function testCanSettleUnrealizedLossForAnyAccount() public {
    int cashBefore = _getCashBalance(aliceAcc);

    // alice is short, bob is long
    _setPerpPrices(1600e18);

    srm.settlePerpsWithIndex(ethPerp, aliceAcc);

    int cashAfter = _getCashBalance(aliceAcc);
    assertEq(cashBefore - 100e18, cashAfter);
  }

  function testCanSettleUnrealizedPNLForAnyAccount() public {
    int aliceCashBefore = _getCashBalance(aliceAcc);
    int bobCashBefore = _getCashBalance(bobAcc);

    // alice is short, bob is long
    _setPerpPrices(1600e18);

    srm.settlePerpsWithIndex(ethPerp, aliceAcc);
    srm.settlePerpsWithIndex(ethPerp, bobAcc);

    int aliceCashAfter = _getCashBalance(aliceAcc);
    int bobCashAfter = _getCashBalance(bobAcc);

    // alice loss $100
    assertEq(aliceCashBefore - 100e18, aliceCashAfter);

    // bob gets $100
    assertEq(bobCashBefore + 100e18, bobCashAfter);
  }

  function testCanSettleIntoNegativeCash() public {
    _setPerpPrices(200_000e18);
    srm.settlePerpsWithIndex(ethPerp, aliceAcc);
    assertLt(_getCashBalance(aliceAcc), 0);
  }

  function _setPerpPrices(uint price) internal {
    (uint spot,) = feed.getSpot();
    perpFeed.setSpotDiff(int(price) - int(spot), 1e18);
  }

  function _getEntryPriceAndPNL(uint acc) internal view returns (uint, int) {
    (uint entryPrice,, int pnl,,) = perp.positions(acc);
    return (entryPrice, pnl);
  }

  function _tradePerpContract(IPerpAsset perp, uint fromAcc, uint toAcc, int amount) internal {
    ISubAccounts.AssetTransfer memory transfer =
      ISubAccounts.AssetTransfer({fromAcc: fromAcc, toAcc: toAcc, asset: perp, subId: 0, amount: amount, assetData: ""});
    subAccounts.submitTransfer(transfer, "");
  }

  function _getCashBalance(uint acc) public view returns (int) {
    return subAccounts.getBalance(acc, cash, 0);
  }
}<|MERGE_RESOLUTION|>--- conflicted
+++ resolved
@@ -1,114 +1,21 @@
 // SPDX-License-Identifier: UNLICENSED
 pragma solidity ^0.8.18;
 import "forge-std/console2.sol";
-<<<<<<< HEAD
 import "lyra-utils/encoding/OptionEncoding.sol";
 import "../shared/IntegrationTestBase.sol";
-=======
-
-import "../../shared/mocks/MockManager.sol";
-import "../../shared/mocks/MockFeeds.sol";
-import "../../shared/mocks/MockERC20.sol";
-import "../../assets/cashAsset/mocks/MockInterestRateModel.sol";
-
-import "src/SubAccounts.sol";
-import "src/risk-managers/StandardManager.sol";
-import "src/assets/PerpAsset.sol";
-import "src/assets/CashAsset.sol";
-import "src/assets/Option.sol";
-import {ISubAccounts} from "src/interfaces/ISubAccounts.sol";
-import {IDutchAuction} from "src/interfaces/IDutchAuction.sol";
-import "src/interfaces/IPerpAsset.sol";
-import "../../shared/mocks/MockSpotDiffFeed.sol";
->>>>>>> 491dc29b
 
 /**
  * This test use the real StandardManager & PerpAsset to test the settlement flow
  */
-<<<<<<< HEAD
 contract INTEGRATION_PerpAssetSettlement is IntegrationTestBase {  
   
-=======
-contract INTEGRATION_PerpAssetSettlement is Test {
-  PerpAsset perp;
-  Option option;
-  StandardManager manager;
-  CashAsset cash;
-  SubAccounts subAccounts;
-  MockFeeds feed;
-  MockSpotDiffFeed perpFeed;
-  MockFeeds stableFeed;
-  MockERC20 usdc;
-  MockInterestRateModel rateModel;
-
-  // keeper address to set impact prices
-  address keeper = address(0xb0ba);
-  // users
-  address alice = address(0xaaaa);
-  address bob = address(0xbbbb);
-  address charlie = address(0xcccc);
-  // accounts
-  uint aliceAcc;
-  uint bobAcc;
-  uint charlieAcc;
-
->>>>>>> 491dc29b
   int oneContract = 1e18;
 
 
   function setUp() public {
     // deploy contracts
-<<<<<<< HEAD
+
     _setupIntegrationTestComplete();
-=======
-    subAccounts = new SubAccounts("Lyra", "LYRA");
-    feed = new MockFeeds();
-    perpFeed = new MockSpotDiffFeed(feed);
-    stableFeed = new MockFeeds();
-
-    usdc = new MockERC20("USDC", "USDC");
-    usdc.setDecimals(6);
-
-    rateModel = new MockInterestRateModel(1e18);
-    cash = new CashAsset(subAccounts, usdc, rateModel, 0, address(0));
-
-    perp = new PerpAsset(subAccounts, 0.0075e18);
-
-    perp.setSpotFeed(feed);
-    perp.setPerpFeed(perpFeed);
-
-    option = new Option(subAccounts, address(feed));
-
-    manager = new StandardManager(subAccounts, ICashAsset(cash), IDutchAuction(address(0)));
-
-    manager.whitelistAsset(perp, 1, IStandardManager.AssetType.Perpetual);
-    manager.whitelistAsset(option, 1, IStandardManager.AssetType.Option);
-
-    manager.setOraclesForMarket(1, feed, feed, feed, feed);
-
-    manager.setStableFeed(stableFeed);
-    stableFeed.setSpot(1e18, 1e18);
-    manager.setDepegParameters(IStandardManager.DepegParams(0.98e18, 1.3e18));
-
-    cash.setWhitelistManager(address(manager), true);
-
-    perp.setWhitelistManager(address(manager), true);
-
-    // create account for alice, bob, charlie
-    aliceAcc = subAccounts.createAccountWithApproval(alice, address(this), manager);
-    bobAcc = subAccounts.createAccountWithApproval(bob, address(this), manager);
-    charlieAcc = subAccounts.createAccountWithApproval(charlie, address(this), manager);
-
-    _setPerpPrices(initPrice);
-
-    usdc.mint(address(this), 120_000e6);
-    usdc.approve(address(cash), 120_000e6);
-    cash.deposit(aliceAcc, 40_000e6);
-    cash.deposit(bobAcc, 40_000e6);
-    cash.deposit(charlieAcc, 40_000e6);
-
-    perp.setTotalPositionCap(manager, 10000e18);
->>>>>>> 491dc29b
 
     // open trades: Alice is Short, Bob is Long
     _tradePerpContract(ethPerp, aliceAcc, bobAcc, oneContract);
@@ -182,12 +89,12 @@
   }
 
   function _setPerpPrices(uint price) internal {
-    (uint spot,) = feed.getSpot();
-    perpFeed.setSpotDiff(int(price) - int(spot), 1e18);
+  (uint spot,) = ethFeed.getSpot();
+    ethPerpFeed.setSpotDiff(int(price) - int(spot), 1e18);
   }
 
   function _getEntryPriceAndPNL(uint acc) internal view returns (uint, int) {
-    (uint entryPrice,, int pnl,,) = perp.positions(acc);
+    (uint entryPrice,, int pnl,,) = ethPerp.positions(acc);
     return (entryPrice, pnl);
   }
 
