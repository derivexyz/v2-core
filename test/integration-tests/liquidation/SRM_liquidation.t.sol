// SPDX-License-Identifier: UNLICENSED
pragma solidity ^0.8.18;

import "forge-std/Test.sol";
import "lyra-utils/encoding/OptionEncoding.sol";

import "../shared/IntegrationTestBase.t.sol";

import {getDefaultAuctionParam} from "../../../scripts/config-local.sol";
/**
 * @dev testing liquidation process
 */

contract INTEGRATION_Liquidation is IntegrationTestBase {
  // value used for test
  int constant amountOfContracts = 1e18;
  uint constant strike = 2000e18;

  uint96 callId;
  uint96 putId;
  uint64 expiry;

  IOptionAsset option;

  address charlie = address(0xccc);

  function setUp() public {
    _setupIntegrationTestComplete();

    _depositCash(alice, aliceAcc, 1200e18);
    _depositCash(bob, bobAcc, 1200e18);

    expiry = uint64(block.timestamp + 7 days);

    _setForwardPrice("weth", expiry, 2000e18, 1e18);
    _setDefaultSVIForExpiry("weth", expiry);
    _setInterestRate("weth", expiry, 0.01e18, 1e18);

    callId = OptionEncoding.toSubId(expiry, strike, true);
    putId = OptionEncoding.toSubId(expiry, strike, false);

    option = markets["weth"].option;
  }

  ///@dev alice go short, bob go long
  function _tradeCall(uint fromAcc, uint toAcc) internal {
    int premium = 225e18;
    // alice send call to bob, bob send premium to alice
    _submitTrade(fromAcc, option, callId, amountOfContracts, toAcc, cash, 0, premium);
  }

  function _tradePerp(uint fromAcc, uint toAcc) internal {
    _submitTrade(fromAcc, markets["weth"].perp, 0, amountOfContracts, toAcc, cash, 0, 0);
  }

  function _refreshOracles(uint96 price) internal {
    _setSpotPrice("weth", price, 1e18);
    _setForwardPrice("weth", expiry, price, 1e18);
    _setDefaultSVIForExpiry("weth", expiry);
  }

  // test auction starting price and bidding price
  function testAuctionFlow() public {
    _tradeCall(aliceAcc, bobAcc);

    vm.warp(block.timestamp + 3 hours);
    _refreshOracles(3000e18);

    // MM is negative
    assertLt(getAccMaintenanceMargin(aliceAcc) / 1e18, 0);

    // can start this auction
    auction.startAuction(aliceAcc, 1);

    _setSpotPrice("weth", 2040e18, 1e18);

    assertGt(getAccMaintenanceMargin(aliceAcc), 0);

    auction.terminateAuction(aliceAcc);
    DutchAuction.Auction memory auctionInfo = auction.getAuction(aliceAcc);
    assertEq(auctionInfo.ongoing, false);
  }

  function testLiquidateAccountUnderDifferentManager() public {
    // charlieAcc is controlled by PMRM
    PMRM manager = markets["weth"].pmrm;
    uint charlieAcc = subAccounts.createAccountWithApproval(charlie, address(this), manager);
    _depositCash(charlie, charlieAcc, 1900e18);

    _tradeCall(charlieAcc, bobAcc);
    _refreshOracles(3200e18);

    // MM is negative
    assertLt(getAccMaintenanceMargin(charlieAcc) / 1e18, 0);

    // can start this auction
    auction.startAuction(charlieAcc, 1);

    _setSpotPrice("weth", 2040e18, 1e18);

    assertGt(getAccMaintenanceMargin(charlieAcc), 0);

    auction.terminateAuction(charlieAcc);
    DutchAuction.Auction memory auctionInfo = auction.getAuction(aliceAcc);
    assertEq(auctionInfo.ongoing, false);
  }

  function testLiquidationRaceCondition() public {
    uint scenario = 0;
    _tradeCall(aliceAcc, bobAcc);

    _refreshOracles(2600e18);

    // start an auction on alice's account
    auction.startAuction(aliceAcc, scenario);

    uint liquidator1 = subAccounts.createAccountWithApproval(charlie, address(this), srm);
    uint liquidator2 = subAccounts.createAccountWithApproval(charlie, address(this), srm);

    _depositCash(charlie, liquidator1, 5000e18);
    _depositCash(charlie, liquidator2, 5000e18);

    vm.warp(block.timestamp + 10 minutes);
    _refreshOracles(2600e18);

    // max it can bid is around 60%
    uint maxPercentageToBid = auction.getMaxProportion(aliceAcc, scenario);
    assertEq(maxPercentageToBid / 1e16, 60);

    // liquidator 1 bid 30%
    vm.startPrank(charlie);
    uint percentageToBid = maxPercentageToBid / 2;
    (uint finalPercentage1, uint cashFromLiquidator1,) = auction.bid(aliceAcc, liquidator1, percentageToBid, 0, 0);
    assertEq(finalPercentage1, percentageToBid);

    // liquidator 2 also bid 30%, but it is executed after liquidator 1
    (uint finalPercentage2, uint cashFromLiquidator2,) = auction.bid(aliceAcc, liquidator2, percentageToBid, 0, 0);
    assertEq(finalPercentage2, percentageToBid);
    assertEq(cashFromLiquidator1, cashFromLiquidator2);

    vm.stopPrank();
  }

  function testLiquidationFrontrunProtection() public {
    uint scenario = 0;
    _tradeCall(aliceAcc, bobAcc);
    _refreshOracles(2600e18);

    auction.startAuction(aliceAcc, scenario);

    uint liquidator1 = subAccounts.createAccountWithApproval(charlie, address(this), srm);
    uint liquidator2 = subAccounts.createAccountWithApproval(charlie, address(this), srm);

    _depositCash(charlie, liquidator1, 5000e18);
    _depositCash(charlie, liquidator2, 5000e18);

    vm.warp(block.timestamp + 10 minutes);
    _refreshOracles(2600e18);

    // max it can bid is around 60%
    uint maxPercentageToBid = auction.getMaxProportion(aliceAcc, scenario);
    uint lastTradeId = subAccounts.lastAccountTradeId(aliceAcc);

    vm.startPrank(charlie);
    uint percentageToBid = maxPercentageToBid / 2;
    auction.bid(aliceAcc, liquidator1, percentageToBid, 0, lastTradeId);

    // Liquidator 2 reverts, because the portfolio changed since lastTradeId
    vm.expectRevert(IDutchAuction.DA_InvalidLastTradeId.selector);
    auction.bid(aliceAcc, liquidator2, percentageToBid, 0, lastTradeId);

    vm.stopPrank();
  }

  function testCannotMakeBidderPayMoreThanCashLimit() public {
    // Front running issue:
    // depositing (updating account with positive value) last second may result in making liquidator pay more than intended

    uint scenario = 0;
    _tradeCall(aliceAcc, bobAcc);

    _refreshOracles(2600e18);

    // start an auction on alice's account
    auction.startAuction(aliceAcc, scenario);

    uint liquidator1 = subAccounts.createAccountWithApproval(charlie, address(this), srm);
    uint liquidator2 = subAccounts.createAccountWithApproval(charlie, address(this), srm);

    _depositCash(charlie, liquidator1, 5000e18);
    _depositCash(charlie, liquidator2, 5000e18);

    vm.warp(block.timestamp + 10 minutes);
    _refreshOracles(2600e18);

    // max it can bid is around 60%
    uint maxPercentageToBid = auction.getMaxProportion(aliceAcc, scenario);
    assertEq(maxPercentageToBid / 1e16, 60);

    // liquidator 1 bid 10%
    vm.startPrank(charlie);
    uint percentageToBid = 0.1e18;
    (uint finalPercentage1, uint cashFromLiquidator1,) = auction.bid(aliceAcc, liquidator1, percentageToBid, 0, 0);
    assertEq(finalPercentage1, percentageToBid);
    vm.stopPrank();

    // before liquidator 2 bids, alice deposit more cash to her account, making liquidator 2's bid revert
    _depositCash(alice, aliceAcc, 50e18);

    // bid reverts
    vm.startPrank(charlie);
<<<<<<< HEAD
    vm.expectRevert(IDutchAuction.DA_CashLimitExceeded.selector);
=======
    vm.expectRevert(IDutchAuction.DA_PriceLimitExceeded.selector);
>>>>>>> e5fe1b3e
    auction.bid(aliceAcc, liquidator2, percentageToBid, int(cashFromLiquidator1), 0);
    vm.stopPrank();
  }

  function test_BMAfterLiquidation() public {
    // start liquidation on acc1, discount = 20%
    IDutchAuction.AuctionParams memory params = getDefaultAuctionParam();
    params.startingMtMPercentage = 0.8e18;
    params.liquidatorFeeRate = 0;
    params.bufferMarginPercentage = 0.05e18;
    auction.setAuctionParams(params);

    markets["weth"].spotFeed.setHeartbeat(1 hours);
    markets["weth"].perpFeed.setHeartbeat(1 hours);

    _setSpotPrice("weth", 1000e18, 1e18);
    _setPerpPrice("weth", 1000e18, 1e18);

    uint acc1 = subAccounts.createAccountWithApproval(alice, address(this), srm);
    uint acc2 = subAccounts.createAccountWithApproval(bob, address(this), srm);

    _depositCash(alice, acc1, 65e18);
    _depositCash(bob, acc2, 65e18);

    _tradePerp(acc1, acc2); // acc1 short, acc2 long

    // both accounts have MtM = 65, IM = 0, MM = 15 now
    assertEq(getAccMaintenanceMargin(acc1), 15e18);

    // price increases, acc1 is underwater
    _setSpotPrice("weth", 1035e18, 1e18);
    _setPerpPrice("weth", 1035e18, 1e18);

    (int mm, int mtm) = srm.getMarginAndMarkToMarket(acc1, false, 0);
    assertEq(mm, -21.75e18);
    assertEq(mtm, 30e18);

    auction.startAuction(acc1, 0);

    // BM = -21.75 + (0.05 * -51.75) = -24.33
    assertApproxEqAbs(_getBufferMM(acc1), -24.33e18, 1e16);

    uint f_max = auction.getMaxProportion(acc1, 0);
    assertEq(f_max / 1e14, 5034);

    // Alice bids 10%
    vm.prank(alice);
    auction.bid(acc1, aliceAcc, 0.1e18, 0, 0);

    // Bob bids remaining 40.34%
    vm.prank(bob);
    (uint finalPercentage,,) = auction.bid(acc1, bobAcc, 1e18, 0, 0);
    assertEq(finalPercentage / 1e14, 4034);

    // Buffer margin after liquidating all is close to 0
    assertEq(_getBufferMM(acc1) / 1e10, 0);
  }

  function _getBufferMM(uint acc) internal view returns (int bufferMargin) {
    (int mm, int mtm) = srm.getMarginAndMarkToMarket(acc, false, 0);
    int mmBuffer = mm - mtm; // a negative number added to the mtm to become maintenance margin

    IDutchAuction.AuctionParams memory params = auction.getAuctionParams();

    bufferMargin = mm + (mmBuffer * int(params.bufferMarginPercentage) / 1e18);
  }
}<|MERGE_RESOLUTION|>--- conflicted
+++ resolved
@@ -209,11 +209,7 @@
 
     // bid reverts
     vm.startPrank(charlie);
-<<<<<<< HEAD
-    vm.expectRevert(IDutchAuction.DA_CashLimitExceeded.selector);
-=======
     vm.expectRevert(IDutchAuction.DA_PriceLimitExceeded.selector);
->>>>>>> e5fe1b3e
     auction.bid(aliceAcc, liquidator2, percentageToBid, int(cashFromLiquidator1), 0);
     vm.stopPrank();
   }
