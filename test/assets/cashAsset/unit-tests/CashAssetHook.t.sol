--- conflicted
+++ resolved
@@ -26,11 +26,7 @@
   }
 
   function testCannotCallHandleAdjustmentFromNonAccount() public {
-<<<<<<< HEAD
-    vm.expectRevert(CashAsset.CA_NotAccount.selector);
-=======
-    vm.expectRevert(ICashAsset.LA_NotAccount.selector);
->>>>>>> 95f46627
+    vm.expectRevert(ICashAsset.CA_NotAccount.selector);
     AccountStructs.AssetAdjustment memory adjustment = AccountStructs.AssetAdjustment(0, cashAsset, 0, 0, 0x00);
     cashAsset.handleAdjustment(adjustment, 0, manager, address(this));
   }
@@ -38,11 +34,7 @@
   function testCannotExecuteHandleAdjustmentIfManagerIsNotWhitelisted() public {
     /* this could happen if someone is trying to transfer our cash asset to an account controlled by malicious manager */
     AccountStructs.AssetAdjustment memory adjustment = AccountStructs.AssetAdjustment(0, cashAsset, 0, 0, 0x00);
-<<<<<<< HEAD
-    vm.expectRevert(CashAsset.CA_UnknownManager.selector);
-=======
-    vm.expectRevert(ICashAsset.LA_UnknownManager.selector);
->>>>>>> 95f46627
+    vm.expectRevert(ICashAsset.CA_UnknownManager.selector);
 
     vm.prank(account);
     cashAsset.handleAdjustment(adjustment, 0, manager, address(this));
@@ -77,11 +69,7 @@
   }
 
   function testChangeManagerHookRevertOnNonWhitelistedManager() public {
-<<<<<<< HEAD
-    vm.expectRevert(CashAsset.CA_UnknownManager.selector);
-=======
-    vm.expectRevert(ICashAsset.LA_UnknownManager.selector);
->>>>>>> 95f46627
+    vm.expectRevert(ICashAsset.CA_UnknownManager.selector);
 
     vm.prank(account);
     cashAsset.handleManagerChange(0, manager);
