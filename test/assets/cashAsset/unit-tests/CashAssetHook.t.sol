// SPDX-License-Identifier: UNLICENSED
pragma solidity ^0.8.13;

import "forge-std/Test.sol";
import "forge-std/console2.sol";

import "../../../shared/mocks/MockERC20.sol";
import "../../../shared/mocks/MockManager.sol";

import "../../../../src/assets/CashAsset.sol";
import "../../../../src/interfaces/IAccounts.sol";

contract UNIT_CashAssetHook is Test {
  CashAsset cashAsset;
  MockERC20 usdc;
  MockManager manager;
  InterestRateModel rateModel;
  address account;

  function setUp() public {
    account = address(0xaa);

    manager = new MockManager(account);
    usdc = new MockERC20("USDC", "USDC");

<<<<<<< HEAD
    rateModel = new InterestRateModel(1e18, 1e18, 1e18, 1e18);
    cashAsset = new CashAsset(IAccounts(account), usdc, rateModel);
=======
    cashAsset = new CashAsset(IAccounts(account), usdc, address(0));
>>>>>>> c183ce3f
  }

  function testCannotCallHandleAdjustmentFromNonAccount() public {
    vm.expectRevert(ICashAsset.CA_NotAccount.selector);
    AccountStructs.AssetAdjustment memory adjustment = AccountStructs.AssetAdjustment(0, cashAsset, 0, 0, 0x00);
    cashAsset.handleAdjustment(adjustment, 0, manager, address(this));
  }

  function testCannotExecuteHandleAdjustmentIfManagerIsNotWhitelisted() public {
    /* this could happen if someone is trying to transfer our cash asset to an account controlled by malicious manager */
    AccountStructs.AssetAdjustment memory adjustment = AccountStructs.AssetAdjustment(0, cashAsset, 0, 0, 0x00);
    vm.expectRevert(ICashAsset.CA_UnknownManager.selector);

    vm.prank(account);
    cashAsset.handleAdjustment(adjustment, 0, manager, address(this));
  }

  function testAssetHookAccurInterestOnPositiveAdjustment() public {
    cashAsset.setWhitelistManager(address(manager), true);
    int delta = 100;
    AccountStructs.AssetAdjustment memory adjustment = AccountStructs.AssetAdjustment(0, cashAsset, 0, delta, 0x00);

    vm.prank(account);
    (int postBalance, bool needAllowance) = cashAsset.handleAdjustment(adjustment, 0, manager, address(this));

    assertEq(cashAsset.lastTimestamp(), block.timestamp);
    assertEq(needAllowance, false);
    // todo: updaete this check to include interest
    assertEq(postBalance, delta);
  }

  function testAssetHookAccurInterestOnNegativeAdjustment() public {
    cashAsset.setWhitelistManager(address(manager), true);
    int delta = -100;
    AccountStructs.AssetAdjustment memory adjustment = AccountStructs.AssetAdjustment(0, cashAsset, 0, delta, 0x00);

    // stimulate call from account
    vm.prank(account);
    (int postBalance, bool needAllowance) = cashAsset.handleAdjustment(adjustment, 0, manager, address(this));

    assertEq(needAllowance, true);
    // todo: updaete this check to include interest
    assertEq(postBalance, delta);
  }

  function testChangeManagerHookRevertOnNonWhitelistedManager() public {
    vm.expectRevert(ICashAsset.CA_UnknownManager.selector);

    vm.prank(account);
    cashAsset.handleManagerChange(0, manager);
  }

  function testWillNotRevertOnLegalManagerUpdate() public {
    cashAsset.setWhitelistManager(address(manager), true);

    vm.prank(account);
    cashAsset.handleManagerChange(0, manager);
  }
}<|MERGE_RESOLUTION|>--- conflicted
+++ resolved
@@ -23,12 +23,8 @@
     manager = new MockManager(account);
     usdc = new MockERC20("USDC", "USDC");
 
-<<<<<<< HEAD
     rateModel = new InterestRateModel(1e18, 1e18, 1e18, 1e18);
-    cashAsset = new CashAsset(IAccounts(account), usdc, rateModel);
-=======
-    cashAsset = new CashAsset(IAccounts(account), usdc, address(0));
->>>>>>> c183ce3f
+    cashAsset = new CashAsset(IAccounts(account), usdc, rateModel, address(0));
   }
 
   function testCannotCallHandleAdjustmentFromNonAccount() public {
