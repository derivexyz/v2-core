// SPDX-License-Identifier: UNLICENSED
pragma solidity ^0.8.13;

import "forge-std/Test.sol";

import "../../../shared/mocks/MockERC20.sol";
import "../../../shared/mocks/MockManager.sol";

import "../../../../src/assets/CashAsset.sol";
import "../../../../src/Accounts.sol";

/**
 * @dev testing total supply and total borrow (& utilisation rate) before and after
 * asset transfers
 * deposit
 * withdraw
 */
contract UNIT_CashAssetTotalSupplyBorrow is Test {
  CashAsset cashAsset;
  MockERC20 usdc;
  MockManager manager;
  Accounts account;
  InterestRateModel rateModel;

  uint accountId;

  uint depositedAmount = 10000 ether;

  function setUp() public {
    account = new Accounts("Lyra Margin Accounts", "LyraMarginNFTs");

    manager = new MockManager(address(account));

    usdc = new MockERC20("USDC", "USDC");

<<<<<<< HEAD
    rateModel = new InterestRateModel(1e18, 1e18, 1e18, 1e18);
    cashAsset = new CashAsset(account, usdc, rateModel);
=======
    cashAsset = new CashAsset(account, usdc, address(0));
>>>>>>> c183ce3f

    cashAsset.setWhitelistManager(address(manager), true);

    // 10000 USDC with 18 decimals
    usdc.mint(address(this), depositedAmount);
    usdc.approve(address(cashAsset), type(uint).max);

    accountId = account.createAccount(address(this), manager);
    cashAsset.deposit(accountId, depositedAmount);
  }

  /* --------------------- *
   |      Transfers        *
   * --------------------- */

  function testNormalTransfersDoesnotChangeBorrowOrSupply() public {
    // if all balances before and after a tx are positive
    // both totalSupply and totalBorrow stays the same
    uint trasnsferAmount = depositedAmount / 2;

    uint totalSupplyBefore = cashAsset.totalSupply();
    uint totalBorrowBefore = cashAsset.totalBorrow();

    uint emptyAccount = account.createAccount(address(this), manager);

    // transfer cash to an empty account.
    AccountStructs.AssetTransfer memory transfer = AccountStructs.AssetTransfer({ // short option and give it to another person
      fromAcc: accountId,
      toAcc: emptyAccount,
      asset: IAsset(cashAsset),
      subId: 0,
      amount: int(trasnsferAmount),
      assetData: bytes32(0)
    });
    account.submitTransfer(transfer, "");

    uint totalBorrowAfter = cashAsset.totalBorrow();
    uint totalSupplyAfter = cashAsset.totalSupply();

    // total supply and total borrow is the same
    assertEq(totalSupplyBefore, totalSupplyAfter);
    assertEq(totalBorrowBefore, totalBorrowAfter);
  }

  function testBorrowWillChangeSupplyAndTotalBorrow() public {
    // if someone with 0 balance transfer to another account (borrow from the system)
    // making the balances: -1000 & 1000: this will be reflected by both totalBorrow and totalSupply

    uint trasnsferAmount = depositedAmount / 2;

    uint borrowAccount = account.createAccount(address(this), manager);

    uint totalSupplyBefore = cashAsset.totalSupply();
    uint totalBorrowBefore = cashAsset.totalBorrow();

    uint emptyAccount = account.createAccount(address(this), manager);

    // transfer cash to an empty account. (borrow account ended in negative balance)
    AccountStructs.AssetTransfer memory transfer = AccountStructs.AssetTransfer({ // short option and give it to another person
      fromAcc: borrowAccount,
      toAcc: emptyAccount,
      asset: IAsset(cashAsset),
      subId: 0,
      amount: int(trasnsferAmount),
      assetData: bytes32(0)
    });
    account.submitTransfer(transfer, "");

    uint totalBorrowAfter = cashAsset.totalBorrow();
    uint totalSupplyAfter = cashAsset.totalSupply();

    // total supply and total borrow is the same
    assertEq(totalSupplyBefore + trasnsferAmount, totalSupplyAfter);
    assertEq(totalBorrowBefore + trasnsferAmount, totalBorrowAfter);
  }

  function testFuzzNormalTransferToNewAccountDoesnotChangeBorrowOrSupply(uint amountToBorrow, uint trasnsferAmount)
    public
  {
    // if amount transfer is higher than deposited, user transfer their own funds without borrowing from the system
    vm.assume(amountToBorrow <= depositedAmount);

    vm.assume(trasnsferAmount <= depositedAmount);

    // borrow some amount, make both totalSupply and totalBorrow none-negative
    uint borrowAccount = account.createAccount(address(this), manager);
    cashAsset.withdraw(borrowAccount, amountToBorrow, address(this));

    uint totalSupplyBefore = cashAsset.totalSupply();
    uint totalBorrowBefore = cashAsset.totalBorrow();

    uint emptyAccount = account.createAccount(address(this), manager);

    // transfer cash to an empty account.
    AccountStructs.AssetTransfer memory transfer = AccountStructs.AssetTransfer({ // short option and give it to another person
      fromAcc: accountId,
      toAcc: emptyAccount,
      asset: IAsset(cashAsset),
      subId: 0,
      amount: int(trasnsferAmount),
      assetData: bytes32(0)
    });
    account.submitTransfer(transfer, "");

    uint totalBorrowAfter = cashAsset.totalBorrow();
    uint totalSupplyAfter = cashAsset.totalSupply();

    // total supply and total borrow is the same
    assertEq(totalSupplyBefore, totalSupplyAfter);
    assertEq(totalBorrowBefore, totalBorrowAfter);
  }

  function testFuzzTransferDoesnotChangeInvariant(uint amountToBorrow, int anyAmount) public {
    vm.assume(amountToBorrow <= depositedAmount);
    vm.assume(anyAmount <= int(depositedAmount));
    vm.assume(anyAmount > type(int96).min); // make sure it does not underflow

    // borrow some amount, make both totalSupply and totalBorrow none-negative
    uint borrowAccount = account.createAccount(address(this), manager);
    cashAsset.withdraw(borrowAccount, amountToBorrow, address(this));

    uint totalSupplyBefore = cashAsset.totalSupply();
    uint totalBorrowBefore = cashAsset.totalBorrow();

    // transfer cash to an empty account.
    AccountStructs.AssetTransfer memory transfer = AccountStructs.AssetTransfer({ // short option and give it to another person
      fromAcc: accountId,
      toAcc: borrowAccount,
      asset: IAsset(cashAsset),
      subId: 0,
      amount: anyAmount, // it can be moving positive and negative witin accounts
      assetData: bytes32(0)
    });
    account.submitTransfer(transfer, "");

    uint totalBorrowAfter = cashAsset.totalBorrow();
    uint totalSupplyAfter = cashAsset.totalSupply();

    // invariant: balanceOf = totalSupply - totalBorrow holds
    assertEq(totalSupplyBefore - totalBorrowBefore, totalSupplyAfter - totalBorrowAfter);
  }

  /* ------------------- *
   |      Deposits       *
   * ------------------- */

  function testFuzzDepositIncreasesTotalSupply(uint depositAmount) public {
    // deposit will increase supply if the account balance is > 0 after deposit.
    vm.assume(depositAmount <= 10000 ether);

    uint preSupply = cashAsset.totalSupply();

    usdc.mint(address(this), depositAmount);
    cashAsset.deposit(accountId, depositAmount);
    uint postSupply = cashAsset.totalSupply();
    assertEq(postSupply - preSupply, depositAmount);
  }

  function testFuzzDepositDecreasesTotalBorrow(uint amountToBorrow, uint depositAmount) public {
    // deposit will decrease total borrow if account starting balance is negative
    vm.assume(amountToBorrow <= 1000 ether);
    vm.assume(depositAmount <= amountToBorrow);

    uint newAccount = account.createAccount(address(this), manager);
    uint totalBorrow = cashAsset.totalBorrow();
    assertEq(totalBorrow, 0);

    uint usdcBefore = usdc.balanceOf(address(this));
    cashAsset.withdraw(newAccount, amountToBorrow, address(this));
    uint usdcAfter = usdc.balanceOf(address(this));

    assertEq(usdcAfter - usdcBefore, amountToBorrow);
    assertEq(cashAsset.totalBorrow(), amountToBorrow);

    cashAsset.deposit(newAccount, depositAmount);

    totalBorrow = cashAsset.totalBorrow();
    assertEq(totalBorrow, amountToBorrow - depositAmount);
  }

  function testFuzzDepositNegativeBalanceToPositiveBalance(uint depositAmount, uint withdrawAmount) public {
    // someone deposit to pay his own debt and ends in positive balance
    vm.assume(depositAmount <= 10000 ether);
    vm.assume(depositAmount >= withdrawAmount);

    // create some totalBorrow
    uint newAccount = account.createAccount(address(this), manager);

    uint usdcBefore = usdc.balanceOf(address(this));
    cashAsset.withdraw(newAccount, withdrawAmount, address(this));
    uint usdcAfter = usdc.balanceOf(address(this));

    assertEq(usdcAfter - usdcBefore, withdrawAmount);
    assertEq(cashAsset.totalBorrow(), withdrawAmount);

    // test state after deposit

    uint totalSupplyBefore = cashAsset.totalSupply();

    usdc.mint(address(this), depositAmount);
    cashAsset.deposit(newAccount, depositAmount);

    uint totalSupplyAfter = cashAsset.totalSupply();
    uint totalBorrowAfter = cashAsset.totalBorrow();

    int balance = account.getBalance(newAccount, cashAsset, 0);
    assertEq(balance, int(depositAmount) - int(withdrawAmount));

    // total supply is increased by amount above 0
    assertEq(totalSupplyAfter - totalSupplyBefore, depositAmount - withdrawAmount);

    // total borrow is repaid to 0
    assertEq(totalBorrowAfter, 0);
  }

  /* ------------------- *
   |      Withdraw       *
   * ------------------- */

  function testFuzzWithdrawDecreasesTotalSupply(uint withdrawAmount) public {
    // withdraw will decrease totalSupply if account started with positive balance
    vm.assume(withdrawAmount <= 10000 ether);

    uint beforeWithdraw = cashAsset.totalSupply();
    cashAsset.withdraw(accountId, withdrawAmount, address(this));
    uint afterWithdraw = cashAsset.totalSupply();
    assertEq(beforeWithdraw - withdrawAmount, afterWithdraw);
  }

  function testFuzzWithdrawIncreasesTotalBorrow(uint amountToBorrow) public {
    // withdraw will increase totalBorrow if account ended with a negative balance
    vm.assume(amountToBorrow <= 10000 ether);

    uint emptyAccount = account.createAccount(address(this), manager);
    uint totalBorrow = cashAsset.totalBorrow();
    assertEq(totalBorrow, 0);

    uint usdcBefore = usdc.balanceOf(address(this));
    cashAsset.withdraw(emptyAccount, amountToBorrow, address(this));
    uint usdcAfter = usdc.balanceOf(address(this));

    totalBorrow = cashAsset.totalBorrow();
    assertEq(usdcAfter - usdcBefore, amountToBorrow);
    assertEq(totalBorrow, amountToBorrow);
  }

  function testFuzzWithdrawPositiveBalanceToNegativeBalance(uint depositAmount, uint withdrawAmount) public {
    // if someone withraw more than they have in cash balance
    // the final negative amount should be added to total borrow
    vm.assume(withdrawAmount <= 10000 ether);
    vm.assume(depositAmount <= withdrawAmount);

    usdc.mint(address(this), depositedAmount);
    uint newAccount = account.createAccount(address(this), manager);
    cashAsset.deposit(newAccount, depositAmount);

    // test after withdraw

    cashAsset.withdraw(newAccount, withdrawAmount, address(this));
    uint totalBorrow = cashAsset.totalBorrow();

    int balance = account.getBalance(newAccount, cashAsset, 0);
    assertEq(balance, int(depositAmount) - int(withdrawAmount));
    assertEq(totalBorrow, withdrawAmount - depositAmount);
  }
}<|MERGE_RESOLUTION|>--- conflicted
+++ resolved
@@ -33,12 +33,8 @@
 
     usdc = new MockERC20("USDC", "USDC");
 
-<<<<<<< HEAD
     rateModel = new InterestRateModel(1e18, 1e18, 1e18, 1e18);
-    cashAsset = new CashAsset(account, usdc, rateModel);
-=======
-    cashAsset = new CashAsset(account, usdc, address(0));
->>>>>>> c183ce3f
+    cashAsset = new CashAsset(account, usdc, rateModel, address(0));
 
     cashAsset.setWhitelistManager(address(manager), true);
 
