--- conflicted
+++ resolved
@@ -30,12 +30,8 @@
 
     usdc = new MockERC20("USDC", "USDC");
 
-<<<<<<< HEAD
     rateModel = new InterestRateModel(1e18, 1e18, 1e18, 1e18);
-    cashAsset = new CashAsset(account, usdc, rateModel);
-=======
-    cashAsset = new CashAsset(account, usdc, address(0));
->>>>>>> c183ce3f
+    cashAsset = new CashAsset(account, usdc, rateModel, address(0));
 
     cashAsset.setWhitelistManager(address(manager), true);
 
@@ -77,12 +73,8 @@
     // set USDC to 6 decimals
     usdc.setDecimals(6);
 
-<<<<<<< HEAD
     rateModel = new InterestRateModel(1e18, 1e18, 1e18, 1e18);
-    cashAsset = new CashAsset(account, usdc, rateModel);
-=======
-    cashAsset = new CashAsset(account, usdc, address(0));
->>>>>>> c183ce3f
+    cashAsset = new CashAsset(account, usdc, rateModel, address(0));
     cashAsset.setWhitelistManager(address(manager), true);
 
     // 10000 USDC with 6 decimals
@@ -119,12 +111,8 @@
     // set USDC to 20 decimals!
     usdc.setDecimals(20);
 
-<<<<<<< HEAD
     rateModel = new InterestRateModel(1e18, 1e18, 1e18, 1e18);
-    cashAsset = new CashAsset(account, usdc, rateModel);
-=======
-    cashAsset = new CashAsset(account, usdc, address(0));
->>>>>>> c183ce3f
+    cashAsset = new CashAsset(account, usdc, rateModel, address(0));
     cashAsset.setWhitelistManager(address(manager), true);
 
     // 10000 USDC with 20 decimals
