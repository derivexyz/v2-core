--- conflicted
+++ resolved
@@ -131,10 +131,6 @@
   function testCannotMakeBidUnlessOwnerOfBidder() public {
     createDefaultSolventAuction(aliceAcc);
 
-<<<<<<< HEAD
-=======
-    // bidding
->>>>>>> 6ae37ff4
     vm.startPrank(bob);
     vm.expectRevert(abi.encodeWithSelector(IDutchAuction.DA_BidderNotOwner.selector, aliceAcc, bob));
     dutchAuction.bid(aliceAcc, aliceAcc, 1e18);
