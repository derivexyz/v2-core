--- conflicted
+++ resolved
@@ -259,25 +259,44 @@
     // getting the current bid price
     int currentBidPrice = dutchAuction.getCurrentBidPrice(aliceAcc);
     assertEq(currentBidPrice, auction.auction.upperBound);
-<<<<<<< HEAD
 
     // getting the max proportion
     uint maxProportion = dutchAuction.getMaxProportion(aliceAcc);
     assertEq(maxProportion, 1e18); // 100% of the portfolio could be liquidated
   }
 
-=======
+  function testGetMaxProportionPositiveMargin() public {
+    vm.startPrank(address(manager));
+    // deposit marign to the account
+    manager.depositMargin(aliceAcc, 1000 * 1e18);
+
+    // start an auction on Alice's account
+    dutchAuction.startAuction(aliceAcc);
+
+    // testing that the view returns the correct auction.
+    DutchAuction.Auction memory auction = dutchAuction.getAuctionDetails(aliceAcc);
+    assertEq(auction.auction.accountId, aliceAcc);
+    assertEq(auction.ongoing, true);
+    assertEq(auction.startTime, block.timestamp);
+    assertEq(auction.endTime, block.timestamp + dutchAuctionParameters.lengthOfAuction);
+
+    // getting the current bid price
+    int currentBidPrice = dutchAuction.getCurrentBidPrice(aliceAcc);
+    assertEq(currentBidPrice, auction.auction.upperBound);
 
     // getting the max proportion
     uint maxProportion = dutchAuction.getMaxProportion(aliceAcc);
     assertEq(maxProportion, 1e18); // 100% of the portfolio could be liquidated
   }
 
->>>>>>> a1b63012
-  function testGetMaxProportionPositiveMargin() public {
-    vm.startPrank(address(manager));
-    // deposit marign to the account
-    manager.depositMargin(aliceAcc, 1000 * 1e18);
+  function testGetMaxProportionWithAssets() public {
+    vm.startPrank(address(manager));
+
+    // deposit marign to the account
+    manager.depositMargin(aliceAcc, -1000 * 1e18);
+
+    // deposit assets to the account
+    manager.giveAssets(aliceAcc);
 
     // start an auction on Alice's account
     dutchAuction.startAuction(aliceAcc);
@@ -292,43 +311,11 @@
     // getting the current bid price
     int currentBidPrice = dutchAuction.getCurrentBidPrice(aliceAcc);
     assertEq(currentBidPrice, auction.auction.upperBound);
+    assertGt(currentBidPrice, 0);
 
     // getting the max proportion
     uint maxProportion = dutchAuction.getMaxProportion(aliceAcc);
-    assertEq(maxProportion, 1e18); // 100% of the portfolio could be liquidated
-  }
-
-  function testGetMaxProportionWithAssets() public {
-    vm.startPrank(address(manager));
-
-    // deposit marign to the account
-    manager.depositMargin(aliceAcc, -1000 * 1e18);
-
-    // deposit assets to the account
-    manager.giveAssets(aliceAcc);
-
-    // start an auction on Alice's account
-    dutchAuction.startAuction(aliceAcc);
-
-    // testing that the view returns the correct auction.
-    DutchAuction.Auction memory auction = dutchAuction.getAuctionDetails(aliceAcc);
-    assertEq(auction.auction.accountId, aliceAcc);
-    assertEq(auction.ongoing, true);
-    assertEq(auction.startTime, block.timestamp);
-    assertEq(auction.endTime, block.timestamp + dutchAuctionParameters.lengthOfAuction);
-
-    // getting the current bid price
-    int currentBidPrice = dutchAuction.getCurrentBidPrice(aliceAcc);
-    assertEq(currentBidPrice, auction.auction.upperBound);
-    assertGt(currentBidPrice, 0);
-
-    // getting the max proportion
-    uint maxProportion = dutchAuction.getMaxProportion(aliceAcc);
-<<<<<<< HEAD
     assertEq(percentageHelper(maxProportion), 653);
-=======
-    assertEq(percentageHelper(maxProportion), 714);
->>>>>>> a1b63012
     // TODO: check this value in the sim
     // about 7% should be liquidateable according to sim.
   }
@@ -388,11 +375,7 @@
     assertGt(currentBidPrice, 0);
 
     // increment the insolvent auction
-<<<<<<< HEAD
-    vm.expectRevert(abi.encodeWithSelector(IDutchAuction.DA_AuctionNotInsolventCannotStep.selector, aliceAcc));
-=======
     vm.expectRevert(abi.encodeWithSelector(IDutchAuction.DA_SolventAuctionCannotIncrement.selector, aliceAcc));
->>>>>>> a1b63012
     dutchAuction.incrementInsolventAuction(aliceAcc);
   }
 
@@ -428,19 +411,11 @@
   }
 
   // nonmanager cannot terminate an auction
-<<<<<<< HEAD
-  function testNonManagerCannotTerminateAuction() public {
-    vm.startPrank(address(manager));
-
-    // deposit marign to the account
-    manager.depositMargin(aliceAcc, 10000 * 1e18); // 1 million bucks
-=======
   function testNonManagerCannotTerminateInsolventAuction() public {
     vm.startPrank(address(manager));
 
     // deposit marign to the account
     manager.depositMargin(aliceAcc, -10000 * 1e18); // 1 million bucks
->>>>>>> a1b63012
 
     // deposit assets to the account
     manager.giveAssets(aliceAcc);
@@ -448,27 +423,9 @@
     // start an auction on Alice's account
     dutchAuction.startAuction(aliceAcc);
 
-<<<<<<< HEAD
-    // testing that the view returns the correct auction.
-    DutchAuction.Auction memory auction = dutchAuction.getAuctionDetails(aliceAcc);
-    assertEq(auction.auction.accountId, aliceAcc);
-    assertEq(auction.ongoing, true);
-    assertEq(auction.startTime, block.timestamp);
-    assertEq(auction.endTime, block.timestamp + dutchAuctionParameters.lengthOfAuction);
-
-    // getting the current bid price
-    int currentBidPrice = dutchAuction.getCurrentBidPrice(aliceAcc);
-    assertEq(currentBidPrice, auction.auction.upperBound);
-    assertGt(currentBidPrice, 0);
-    vm.stopPrank();
-    vm.startPrank(bob);
-    // terminate the auction
-    vm.expectRevert(abi.encodeWithSelector(IDutchAuction.DA_NotRiskManager.selector));
-=======
     assertLt(manager.getInitialMargin(aliceAcc), 0);
     // terminate the auction
     vm.expectRevert(abi.encodeWithSelector(IDutchAuction.DA_AuctionCannotTerminate.selector, aliceAcc));
->>>>>>> a1b63012
     dutchAuction.terminateAuction(aliceAcc);
   }
 
